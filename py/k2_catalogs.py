--- conflicted
+++ resolved
@@ -140,24 +140,3 @@
 
     dfdiag = pd.concat(dfdiag)
     return dfdiag
-<<<<<<< HEAD
-
-def makePixelFileURL(epic, cycle, mode='K2'):
-    """Generate the URL for a particular target. 
-
-    :INPUTS:
-      epic : int
-        Target ID (analagous to "KIC" for Kepler Prime)
-
-      cycle : int
-        Cycle/Field number (analogous to Kepler's 'quarters')
-
-      mode : str
-        For now, only works in K2 mode.
-        """
-    # 2014-10-03 07:43 IJMC: Created
-
-    fmtstr = 'http://archive.stsci.edu/missions/k2/target_pixel_files/c%i/%i/%05i/ktwo%i-c%02i_lpd-targ.fits.gz' 
-    return fmtstr % (cycle, 1e5*np.floor(epic/1e5), np.floor((epic - 1e5*np.floor(epic/1e5))/1e3)*1e3, epic, cycle)
-=======
->>>>>>> 45b51aec
