--- conflicted
+++ resolved
@@ -21,10 +21,6 @@
 import numpy as np
 import sqlite3
 
-<<<<<<< HEAD
-
-=======
->>>>>>> c696b18b
 k2cat_sqlfile = '%(K2PHOTFILES)s/catalogs/k2_catalogs.sqlite' % os.environ
 k2cat_h5file = '%(K2PHOTFILES)s/catalogs/k2_catalogs.h5' % os.environ
 
