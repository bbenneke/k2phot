"""
Routines & functions for analysis of K2 ("Kepler2") data.

To implement the "Vanderburg algorithm" of Vanderburg & Johnson (2014;
http://adsabs.harvard.edu/cgi-bin/bib_query?arXiv:1408.3853), see the
main driver function :func:`runPixelDecorrelation` (for fixed aperture
size) the super-driver function :func:`runOptimizedPixelDecorrelation`
(to optimize the aperture size), or see the command-line example
below.


:EXAMPLES:
    To avoid hassles, now runs directly from the command line. To see a
    list of all command-line options, just enter:
     ::

      python k2.py --help

    Assuming the desired data file is in your current working
      directory, an analysis of a K2 Engineering data field could be
      run using 3 CPU cores via: the command-line as follows:
     ::

      python k2.py -f kplr060017806-2014044044430_lpd-targ.fits -x 25 -y 25 -n 3 -r 4 --tmin=1862.45 --minrad=3 --maxrad=10 --verbose=1

    To run the same analysis, but use PRF-shaped photometric apertures
      (instead of circular apertures, as above) and avoid
      Gaussian-fitting-centroiding, 
     ::

      python k2.py -f kplr060017806-2014044044430_lpd-targ.fits -x 25 -y 25 --tmin=1862.45 --verbose=1 --apmode=prf --gausscen=0

    For a quick run on a Cycle 0 target: 
     ::

       python k2.py -f ktwo202136997-c00_lpd-targ.fits -x 13 -y 13 -n 12 -r 4 --tmin=1862.45 --minrad=2 --maxrad=8 --verbose=1 --gausscen=0 --plotmode=gs

:REQUIREMENTS:
  Has only been tested on Linux & OS X. 

  Public Python modules:
    matplotlib / pylab (tested with v1.1.0, 1.3.1)

    NumPy (tested with v1.6.2, 1.8.1)

    SciPy (tested with 0.7.0, 0.10.1, 0.14.0)

    AstroPy (for io.fits; tested with v0.4, 0.4.1) 

    Tested with Python v2.7.3, 2.7.6, 2.7.8

  Private Python modules:
    analysis.py -- http://www.lpl.arizona.edu/~ianc/python/analysis.html

    tools.py -- http://www.lpl.arizona.edu/~ianc/python/tools.html

    phot.py -- http://www.lpl.arizona.edu/~ianc/python/phot.html

    io.py -- code for file I/O

:HISTORY:
  2014-08-27 16:17 IJMC: Created.

  2014-09-02 18:48 IJMC: Spruced up and sent to E.P.: v0.1.0

  2014-09-04 14:45 IJMC: Implemented PRF-based aperture generation
                         with '--apmode'/apertureMode. Starting
                         PRF-fitting code. Renamed
                         :func:`extractPhotometryFromPixelData` to
                         :func:`aperturePhotometryFromPixelData`.

  2014-09-08 16:54 IJMC: Updated to work with K2 Cycle 0 data.      
  2014-09-08 EAP: Added in WCS option
  2014-09-08 EAP: Minor fixes to xcorr algorithm
  2014-09-19 EAP: Center aperture by registering against the catalog
  2014-09-19 EAP: Can define apertures manually.
  2014-10-06 14:10 IJMC: Added 1D vs. 2D decorrelation method.
"""

# Import standard Python modules:
from cStringIO import StringIO as sio
from optparse import OptionParser
import os
import sys
import warnings
from multiprocessing import Pool
import pdb

import matplotlib
matplotlib.use('Agg')  # Should allow plotting directly to files.
from matplotlib.pylab import *
import numpy as np
from numpy import ma
import pylab as py
from scipy import interpolate
from scipy import signal
from scipy import ndimage as nd
import pandas as pd
warnings.simplefilter('ignore', np.RankWarning) # For np.polyfit
from astropy.io import fits 
from astropy import wcs

# Import my personal modules:
import analysis as an
import tools
import phot

import k2_catalogs
from matplotlib.gridspec import GridSpec
from image_registration import register_images
from pixel_io import loadPixelFile

try:
    import _chi2  # Leverage my c-based chi-squared routine:
    c_chisq = True
except:
    c_chisq = False

__version__ = '0.3.0'

_prfpath = os.path.expanduser('~/proj/transit/kepler/prf/')


# Begin definitions!
def prfpath():
    return _prfpath

class baseObject:
    """Empty object container.
    """
    # 2010-01-24 15:13 IJC: Added to spitzer.py (from my ir.py)
    def __init__(self):
        return

    def __class__(self):
        return 'baseObject'

def main(argv=None):
    # 2014-09-30 16:49 IJMC: Added default to xymeth
<<<<<<< HEAD
    # 2014-10-08 13:19 IJMC: Now use correct EPIC & KepMag when
    #                        '--epic' option is set.
=======
>>>>>>> 5d9bf6ed
    np.set_printoptions(precision=3)

    if argv is None:
        argv = sys.argv

    narg = len(argv)
    _save = os.getcwd() + '/'
    _data = os.getcwd() + '/'

    if narg==1:  # E.g., running from within Python interpreter:
        # Use these 3 parameters for 'original' Kepler data:
        fn = _data + 'kplr009390653-2010265121752_lpd-targ.fits'
        tlimits = None
        xcen, ycen = 1,3

        # Use these 3 parameters for "K2" Kepler data:
        fn = _data + 'kplr060018007-2014044044430_lpd-targ.fits'
        tlimits = [1862.45, np.inf]
        xcen, ycen = 25, 25

        nthreads = 1
        resamp = 1  # photometry oversampling factor
        nordGeneralTrend = 5
        fs = 15
        minrad, maxrad = 1.5, 15
        gausscen = 0

        output = 1
        plotmode = 'texexec' 

    else:  # Probably running from the command line.
        p = OptionParser()

        p.add_option('-f', '--file', dest='fn', type='string', metavar='FILE',
                     help='Pixel data filename', action='store')

        # Different methods for determining stars central aperture.
        p.add_option('-x', '--xcen', dest='xcen', type='float', 
                     help='Row (X-coordinate) of target in frame')
        p.add_option('-y', '--ycen', dest='ycen', type='float', 
                     help='Column (Y-coordinate) of target in frame')
        p.add_option('--aper',dest='aper', type='int', 
                     help='Determine Star Position From Kepler Aperture'
                     ,default=False)
        p.add_option('--wcs',dest='wcs', type='int', 
                     help='Determine Star Position WCS'
                     ,default=False)
        p.add_option('--epic',dest='epic', type='str', 
                     help='Other Star in frame'
                     ,default='')


        p.add_option('-n', '--nthreads', dest='nthreads', type='int', 
                     help='Number of threads for multiprocessing.', default=1)
        p.add_option('-r', '--resamp', dest='resamp', type='int', 
                     help='Resampling factor for partial-pixel photometry.', 
                     default=1)
        p.add_option('-g', '--gentrend', dest='nordGeneralTrend', type='float', 
                     help='Polynomial order for fitting general trend.', 
                     default=-1.5)
        p.add_option('--decor', dest='decorMode', type='str', 
                     help='Decorrelation mode: "1D" (faster) or "2D" (lower RMS).', 
                     default='1D')
        

        # Arguments used in the mode where the code searches for the
        # optimum aperture
        p.add_option('--apmode', dest='apertureMode', type='str', 
                     help='Aperture mode: "circular" (default) or "prf"', 
                     default='circular')
        p.add_option('--minrad', dest='minrad', type='float', 
                     help='Minimum aperture radius (pixels)', default=1.5)
        p.add_option('--maxrad', dest='maxrad', type='float', 
                     help='Maximum aperture radius (pixels)', default=15)
        
        # If the apertures are known beforehand, we can enter them in
        # here by hand
        p.add_option('--apertures',dest='apertures',type='str',
                     help='Manually define aperture annuli. E.g. "3,5,8"',
                     default="")

        # Options governing how we fit for xys
        p.add_option('--gausscen', dest='gausscen', type='int',default=1,
                     help='Fit 2D gaussians for centroids? 1=yes,0=no')
        p.add_option('--xymeth', dest='xymeth', type='str', default='xcorr2D',
                     help='xcorr1D,xcorr2D,cent. If more than 1, choose best')
        
        # Define the time ranges to search over
        p.add_option('--tmin', dest='tmin', type='float', 
                     help='Minimum valid time index')
        p.add_option('--tmax', dest='tmax', type='float', 
                     help='Maximum valid time index.', default=np.inf)


        # IO options
        p.add_option('-d', '--datadir', dest='_data', type='string', 
                     metavar='DIR', help='Load data from this directory.', 
                     action='store', default=_data)
        p.add_option('-s', '--savedir', dest='_save', type='string', 
                     metavar='DIR', help='Save data into this directory.', 
                     action='store', default=_save)
        p.add_option('--plotalot', dest='plotalot', type='int', 
                     help='Set verbose generation of plots.', action='store', 
                     default=False)
        p.add_option('--verbose', dest='verbose', type='int', 
                     help='Set verbosity level for output text.', 
                     action='store', default=0)
        p.add_option('--output', dest='output', type='string',action='store'
                     , default=0,help="""
pdict = pickled dict (DEFAULT)
pobj  = pickled object (less compatible)
fits  = FITS (limited data)
Specify multiple formats with comma (e.g. pobj,fits)""")

        p.add_option('--plotmode', dest='plotmode', type='string', 
                     help="'texexec' or 'gs' are best, but 'tar' is safest.", 
                     action='store', default='tar')
        p.add_option('--fs', '--fontsize', dest='fs', type='float', 
                     help='Font size for plots.', default=15)

        options, args = p.parse_args(argv)

        print ""
        print "Running motion decorrelation on %s" % options.fn
        print ""

        fn       = options.fn
        nthreads = options.nthreads
        resamp   = options.resamp
        nordGeneralTrend = options.nordGeneralTrend
        decorMode = options.decorMode
        apertureMode   = options.apertureMode
        minrad   = options.minrad
        maxrad   = options.maxrad
        tmin     = options.tmin
        tmax     = options.tmax
        fs       = options.fs
        _save    = options._save
        _data    = options._data
        plotalot = options.plotalot
        verbose  = options.verbose 
        gausscen = options.gausscen
        output   = options.output
        plotmode = options.plotmode
        apertures = options.apertures
        xymeth = options.xymeth

        tlimits = [tmin, tmax]

        shift = [0, 0]

        if options.aper:
            xcen,ycen = get_star_pos(fn,mode='aper')
            pos_mode = 'aper'
        elif options.wcs:
            xcen,ycen = get_star_pos(fn,mode='wcs')
            pos_mode = 'wcs'

            cube,headers = loadPixelFile(fn, tlimits=tlimits)

            if options.epic!='':
                epic = int(options.epic)
                headers[0]['KEPLERID'] = epic

            frame0 = ma.masked_invalid(cube['flux'])
            frame0 = ma.masked_invalid(frame0)
            frame0 = ma.median(frame0,axis=0)
            frame0.fill_value=0
            frame0= frame0.filled()
            catcut, shift = get_stars_pix(fn,frame0)
            epic = headers[0]['KEPLERID']
            xcen,ycen = catcut.ix[epic]['pix0 pix1'.split()]
        else:
            xcen     = options.xcen
            ycen     = options.ycen
            pos_mode = 'manual'


        print "Using position mode %s, star is at pixels = [%.2f,%.2f]" % \
            (pos_mode,xcen,ycen)

        if not os.path.isfile(fn):
            fn = _data + fn

    # Setup Pool for multiprocessing support:
    if nthreads==1:
        pool = None
    else:
        pool = Pool(processes=nthreads)
    
    # Run the code:
    #
    # The photometry routines expect the flipped coordinates !!!!!
    # 
    loc = (xcen,ycen)
    loc_flip = (loc[1],loc[0]) 
    # Option here to manually specify the apertures
    if apertures!="":
        apertures = apertures.split(',')
        apertures = [float(a) for a in apertures]
        results = runPixelDecorrelation(
            fn, loc_flip, apertures, apertureMode=apertureMode, resamp=resamp,
            nordGeneralTrend=nordGeneralTrend, verbose=verbose, 
            plotalot=plotalot, xy=None, prfFrac=None, tlimits=tlimits, 
            pool=pool, gausscen=gausscen,xymeth=xymeth, decorMode=decorMode)
    else:
        results = runOptimizedPixelDecorrelation(
            fn, loc_flip, apertureMode=apertureMode, resamp=resamp, 
            nordGeneralTrend=nordGeneralTrend, pool=pool, tlimits=tlimits, 
            verbose=verbose, plotalot=0, minrad=minrad, maxrad=maxrad, 
            gausscen=gausscen,xymeth=xymeth, decorMode=decorMode)

    results.argv = argv
    results.epic = results.headers[0]['KEPLERID']
    if options.wcs:
        results.catcut = catcut
        if options.epic!='':
            results.epic = int(options.epic)
            results.kepmag = results.catcut.ix[results.epic].kepmag
    savefile = '%s%09d' % (_save, results.epic)


    # Save everything to disk:
    picklefn = savefile + '.pickle'
    fitsfn = savefile + '.fits'
        
    if output.count('pdict')==1:
        tools.savepickle(tools.obj2dict(results), picklefn)
    if output.count('pobj')==1:
        tools.savepickle(results, picklefn)
    if output.count('fits')==1:
        to_fits(results,fitsfn)

    # Plot pretty pictures & print to disk:
    plotPixelDecorResults(results, fs=fs, shift=[0,0])
    pdffn = savefile + '.pdf'

    tools.printfigs(pdffn, pdfmode=plotmode, verbose=verbose)
    py.close('all')
    return


fits_col="""\
"time","Time, BJD_TDB"
"rawFlux","Raw aperture photometry"
"cleanFlux","Cleaned, detrended photometry"
"decorMotion","Motion component of decorrelation."
"decorBaseline","Long-term trend component of decorrelation."
"bg","Background from photometry."
"x","X motion (pixels)."
"y","Y motion (pixels)."
"arcLength","Length along arc (pixels)."
"noThrusterFiring","No Thruster Firing Identified"
"cad","unique cadence number of observation"
"""
fits_col = pd.read_csv(sio(fits_col),names='field desc'.split())

fits_head_keys="""
kepmag
kid
resamp
rmsCleaned
rmsHonest
nordArc
nordPixel1d
nordGeneralTrend
rmsCleaned
rmsHonest
"""
fits_head_keys = fits_head_keys.split()

def normalizeVector(vector):
    """Renormalize input to span the interval (-1, +1)."""
    # 2014-10-04 19:18 IJMC: Created
    return 2 * ((vector - vector.min()) / (vector.max() - vector.min()) - 0.5)

def to_fits(o,fitsfn):
    """
    Convert results from :func:`runOptimizedPixelDecorrelation` or
    :func:`runPixelDecorrelation` into a FITS Header unit suitable for
    writing to disk.

    # 2014-09-02 18:44 IJMC: Created
    # 2014-09-10 EAP: Cleaned up code. Fixed boolean noThrusterFiring

    ToDo
    ----
    We should be able to reconstruct the results object from a saved
    fits file.  For now, I'm being sloppy and using pickle files.
    We need to store the following data:

    - nordArc
    - arc_fit
    - goodvals 
    - prob more

    """

    data = [getattr(o,field) for field in fits_col.field]

    data = np.rec.fromarrays(data,names=fits_col.field.tolist())
    data = pd.DataFrame(data)

    # There is a bug in astropy storage of boleans. Convert to ints
    data['noThrusterFiring'] = data['noThrusterFiring'].astype(int)

    # Create fits table
    data = np.array(data.to_records(index=False))
    hdu = fits.BinTableHDU(data=data)
    
    # Store column descriptions in fits headers
    for i in fits_col.index:
        d = fits_col.ix[i]
        hdu.header[d['field']] = d['desc']
    
    hdu.header['APRAD0'] = o.apertures[0]
    hdu.header['APRAD1'] = o.apertures[1]
    hdu.header['APRAD2'] = o.apertures[2]
    hdu.header['LOC1'] = o.loc[0]
    hdu.header['LOC2'] = o.loc[1]

    for key in fits_head_keys:
        val = getattr(o, key)
        if hasattr(val, '__iter__'):
            hdu.header[key] = val[0]
        else:
            hdu.header[key] = val

    hdu.writeto(fitsfn,clobber=True)

def read_fits(fitsfn):
    hdu = fits.open(fitsfn)
    
    o =  baseObject()
    for field in fits_col.field:
        setattr(o,field,hdu[1].data[field]) 

    o.noThrusterFiring = o.noThrusterFiring.astype(bool)    
    o.apertures = [hdu[1].header['APRAD%i' %i]  for i in range(3)]
    o.loc = [hdu[1].header['LOC%i' % (i+1)] for i in range(1)]
    return o
    
def runOptimizedPixelDecorrelation(fn, loc, apertures=None, apertureMode='circular', resamp=1, nordGeneralTrend=-1.5, verbose=False, plotalot=False, xy=None, tlimits=[1862.45, np.inf], nthreads=1, pool=None, minrad=2, maxrad=15, minSkyRadius=4, skyBuffer=2, skyWidth=3, niter=3, gausscen=True,xymeth='xcorr2D', decorMode='1D'):

    """Run (1D)s pixel-decorrelation of Kepler Data, and optimized
    aperture too. If you want a single, fixed aperture then use
    :func:`runPixelDecorrelation` instead.

    :INPUTS:
      The same as for :func:`runPixelDecorrelation`, with a few additions:

      minrad : positive scalar
        The smallest valid aperture radius, in pixels.

      maxrad : positive scalar
        The largest valid aperture radius, in pixels. For very faint
        targets, this should probably be set smaller than ~8.

      minSkyRadius : positive scalar
        Minimum radius of the inner sky annulus aperture, in pixels.

      minSkyBuffer : positive scalar
        Minimum buffer, in pixels, between the target aperture and the
        inner sky annulus aperture.

      skyBuffer : positive scalar
        Radius difference between inner sky annulus aperture and
        target aperture.

      skyWidth : positive scalar
        The width of the sky annulus aperture.

      gausscen : bool
        If True, fit 2D Gaussians to the PSFs as an additional
        centroiding mechanism.  This is unfortunately rather slow!

      decorMode : str
        '1d' or '2d' -- method to decorrelate flux vs. position. 1D
        mode is appreciably faster, but 2D mode will probably give a
        lower RMS.

    :NOTES:
      This routine tried to optimize the photometric extraction
      aperture based on the RMS in the final light curve. Thus, it is
      poorly-suited to targets with rapid, high intrinsic variability.
    """
    # 2014-08-29 11:59 IJMC: Created
    # 2014-09-06 17:53 IJMC: Added 'apertureMode' option.
    # 2014-10-06 14:18 IJMC: Added 'decorMode' option.
    
    # Parse inputs:
    apertureMode = apertureMode.lower()
    if apertureMode[0:4]=='circ':
        inTol = 0.1
        inner_ap_radii = np.arange(minrad, min(6, maxrad))
        if maxrad>6:
            nlog = np.int(np.log(maxrad/6.) / np.log(1.2))
            inner_ap_radii = np.concatenate((inner_ap_radii, 6*1.2**np.arange(nlog+1)))
            inner_ap_radii = inner_ap_radii[inner_ap_radii <= maxrad]
        if inner_ap_radii.size < 3:
            inner_ap_radii = np.linspace(minrad, maxrad, 3)
        prfFrac = [None ] * len(inner_ap_radii)

    elif apertureMode=='prf':
        defaultR0 = minrad
        prfFrac = [0.8, 0.9, 0.933, 0.966, 0.999, 0.9999]
        inTol = 0.01
        inner_ap_radii = [defaultR0] * len(prfFrac)
    else:
        print "Aperture mode '%s' unknown. Exiting!" % apertureMode
        return -1
        
    # Define a whole slew of helper function:
    def getAperRadii(targRad):
        if np.array(targRad).ndim>0:  targRad = targRad[0]
        targRad = max(min(targRad, maxrad), minrad)
        skyInner = max(targRad + skyBuffer, minSkyRadius)
        skyOuter = skyInner + skyWidth
        return tuple(np.array([targRad, skyInner, skyOuter]).squeeze())

    def getAperParam(targRad, frac=None):
        if np.array(targRad).ndim>0:  targRad = targRad[0]
        targRad = max(min(targRad, maxrad), minrad)
        skyInner = max(targRad + skyBuffer, minSkyRadius)
        skyOuter = skyInner + skyWidth
        if frac is None:
            thisFrac = None
        else:
            if frac<0.4:
                thisFrac = 0.4
            elif frac>1:
                thisFrac = 1.0
            else:
                thisFrac = frac
        return tuple(np.array([targRad, skyInner, skyOuter]).squeeze()), np.array([thisFrac]).min()

    def nearlyIn(val1, seq, tol=inTol):
        seq = np.array(seq, copy=False)
        return (np.abs(seq - val1)<=tol).any()
            
    def genNextGuess(rmses, apertureMode):
        if apertureMode[0:4]=='circ':
            params = inner_ap_radii
        elif apertureMode=='prf':
            params = prfFrac
        best1 = (np.array(rmses)==rmses.min()).nonzero()[0][0]
        best2 = np.array(rmses)<=np.sort(rmses)[1]
        best3 = np.array(rmses)<=np.sort(rmses)[2]
        RMSfit = np.polyfit(np.array(params)[best3], rmses[best3], 2)
        nextguess = -0.5*RMSfit[1]/RMSfit[0]
        if apertureMode[0:4]=='circ':
            inLimits = nextguess>=minrad and nextguess<=maxrad
        else:
            inLimits = nextguess > 0.4 and nextguess <= 1.0

        if RMSfit[0]<0 or nextguess in params or not inLimits:
            linfit = np.polyfit(np.array(params)[best2], rmses[best2], 1)
            nextguess = params[best1] - np.sign(linfit[0]) * max(minstep, np.abs(np.diff(np.array(params)[best2][0:2])))

        if apertureMode[0:4]=='circ':
            nextrad, nextfrac = nextguess, None
        elif apertureMode=='prf':
            nextrad, nextfrac = inner_ap_radii[0], nextguess

        return getAperParam(nextrad, nextfrac)

    if verbose: 
        print "Starting K2 aperture-photometry optimization run."
        print " Filename is: " + fn

        
    # Finally, we're ready: begin!
    outputs = []
    for rap0, frac in zip(inner_ap_radii, prfFrac):
        rap, thisFrac = getAperParam(rap0, frac)
        outputs.append(runPixelDecorrelation(fn, loc, rap, apertureMode=apertureMode, resamp=resamp, nordGeneralTrend=nordGeneralTrend, verbose=verbose, plotalot=plotalot, xy=xy, prfFrac=thisFrac, tlimits=tlimits, gausscen=gausscen, nthreads=nthreads, pool=pool,xymeth=xymeth,decorMode=decorMode))

    if verbose:
        print "Finished with initial grid of aperture sizes. Now home in."


    # Do a really crude homing-in algorithm. It's tough since the
    # underlying function is unlikely to be smooth -- there's still
    # room for improvement here:
    manyRMS = np.array([o.rmsHonest for o in outputs]).squeeze()
    minstep = 0.1
    thisstep = 1.
    for jj in range(niter):
        nextrap, nextFrac = genNextGuess(manyRMS, apertureMode)

        #print rap[0], np.sort(inner_ap_radii)
        thisIter = 0
        if apertureMode[0:4]=='circ':
            alreadyTriedThisGuess = nearlyIn(nextrap[0], inner_ap_radii, tol=0.1)
        elif apertureMode=='prf':
            alreadyTriedThisGuess = nearlyIn(nextFrac, prfFrac, tol=0.01)

        while alreadyTriedThisGuess and thisIter<100:
            best1 = (manyRMS==manyRMS.min()).nonzero()[0][0]
            if apertureMode[0:4]=='circ':
                nextrad = min(max(inner_ap_radii[best1] + thisstep*np.random.randn(), minrad), maxrad)
                nextFrac = None
            elif apertureMode=='prf':
                nextrad = inner_ap_radii[0]
                nextFrac = min(max(prfFrac[best1] + thisstep * np.random.randn(), 0.4), 1.0)
            thisstep = max(minstep, thisstep*0.5)
            nextrap, nextFrac = getAperParam(nextrad, nextFrac)
            thisIter +=1
            if verbose>1:   print "Last guess basically already tried. Retrying." % rap[0]
            if thisIter==100:  thisStep = 0.5
            if apertureMode[0:4]=='circ':
                alreadyTriedThisGuess = nearlyIn(nextrap[0], inner_ap_radii, tol=0.1)
            elif apertureMode=='prf':
                alreadyTriedThisGuess = nearlyIn(nextFrac, prfFrac, tol=0.01)

        outputs.append(runPixelDecorrelation(fn, loc, nextrap, apertureMode=apertureMode, resamp=resamp, nordGeneralTrend=nordGeneralTrend, verbose=verbose, plotalot=plotalot, xy=xy, tlimits=tlimits, gausscen=gausscen, prfFrac=nextFrac, nthreads=nthreads, pool=pool, xymeth=xymeth, decorMode=decorMode))
        inner_ap_radii = np.concatenate((inner_ap_radii, [nextrap[0]]))
        prfFrac = np.concatenate((prfFrac, [outputs[-1].prfFrac]))
        manyRMS = np.array([o.rmsHonest for o in outputs]).squeeze()

        if verbose:
            if apertureMode[0:4]=='circ':
                print "Finished with iteration %i/%i. Last guess ap. radius: %1.2f" % (jj+1, niter, inner_ap_radii[-1])
            elif apertureMode=='prf':
                print "Finished with iteration %i/%i. Last guess PRF fraction: %1.4f" % (jj+1, niter, prfFrac[-1])
            
    manyRMS = np.array([o.rmsHonest for o in outputs]).squeeze()
    cleanRMS = np.array([o.rmsCleaned for o in outputs]).squeeze()

    finalIndex = (manyRMS==manyRMS.min()).nonzero()[0][0]
    finalOutput = outputs[finalIndex]
    finalOutput.search_inner_ap_radii = inner_ap_radii
    finalOutput.search_prfFrac = prfFrac
    finalOutput.search_rms = manyRMS
    finalOutput.search_rms_aggressive = cleanRMS

    return finalOutput


def preconditionDataCubes(data, edata, medSubData=True, data_fill_value=0, edata_fill_value=9e9):
    """Subtract median from data frames. Mask out NaNs in data and edata."""
    # 2014-10-03 09:49 IJMC: Created
    data = ma.masked_invalid(data)
    data.fill_value = data_fill_value
    if medSubData:
        fmed = ma.median(data.reshape(data.shape[0],-1),axis=1)
        data -= fmed[:,np.newaxis,np.newaxis]
    data = data.filled()

    edata = ma.masked_invalid(edata)
    edata.fill_value = edata_fill_value
    edata = edata.filled()
    return data, edata

def runPixelDecorrelation(fn, loc, apertures, apertureMode='circular', resamp=1, nordGeneralTrend=-1.5, verbose=False, plotalot=False, xy=None, prfFrac=None, tlimits=[1862.45, np.inf], nthreads=1, pool=None, gausscen=True,xymeth='xcorr2D'.split(','), decorMode='1D' ):
    """Run (1D) pixel-decorrelation of Kepler Data with a single aperture setting.

    :INPUTS:
      fn : str
        Filename of pixel file to load.

      loc: 2-sequence
        indexing coordinates of target. Need not be integers, but if
        converted to int these would index the approximate location of
        the target star.

        If loc is None, just use the brightest pixel. This is dangerous!

      apertures : various
        If a 3-sequence, this indicates the *radii* of three circular
        apertures (in pixels).  Passed to
        :func:`aperturePhotometryFromPixelData`

        If apertures are constructed using PRF flux-fractions
        (aperturemode='prf' and prfFrac not None), then the relative
        sense is still preserved: np.diff(apertures) is used to set
        the size of the buffer region and width of the sky annulus.

      aperturemode : str
        Either "circular" (default; for standard, circular-aperture
        photometry) or "prf". The latter option generates a model PRF
        and makes a mask that encloses 'prfFrac' of the total PRF
        flux. Input 'apertures' defines the sky aperture, as described above.

      resamp : int
        Factor by which to interpolate frame before measuring
        photometry (in essence, does partial-pixel aperture
        photometry). Ignored if 'aperturemode' is set to "prf".

      nordGeneralTrend : int
        Polynomial order to remove slow, overall trends from the photometry.

        if Negative, we instead median-bin the data in bins of width
        '-nordGeneralTrend' *days*, fit a linear spline, and divide
        out that as the trend instead. 

      xy : 2-sequence of 1D NumPy arrays
        If you think you *know* the relative motions of your stars on
        the detector, you can save considerable time by inputting them
        here. GIGO.

      prfFrac : None or scalar
        Fraction of model PRF flux to ecnlose when generating target
        aperture, if 'aperturemode' is set to "prf".

      tlimits : 2-sequence of scalars
        Valid range for timestamps.  To exclude K2 early-engineering
        data, set to [1862.45, np.inf].  Set to None for no limits.

      gausscen : bool
        If True, fit 2D Gaussians to the PSFs as an additional
        centroiding mechanism.  This is unfortunately rather slow!

      nthreads : positive integer
        Set >1 for multithreaded processing.  At present this is only
        used for fitting 2D Gaussians in
        :func:`getCentroidsGaussianFit` (which takes up the most time).

      pool : multiprocessing.Pool() object
        If you like, pass in a ready-made Pool() object. I find this
        gives me fewer problems than using 'nthreads'.
        


    :OUTPUTS:
      A container-type object with many relevant fields. A few of the
      most important are demonstrated in the example below.

    :TO-DO:
      Maybe add option for outputs in other formats (FITS, array,
      dict, etc.)?

    :EXAMPLE:
     ::
      
      import k2
      import pylab as py
      import os

      _data = os.path.expanduser('~/proj/transit/kepler/data/')
      fn = _data + 'kplr060021426-2014044044430_lpd-targ.fits'
      xcen, ycen = 25, 25
      ap_radii = [5, 7, 9]
      resamp = 1

      # Run the analysis:
      output = k2.runPixelDecorrelation(fn, (xcen, ycen), ap_radii, resamp=resamp, nordGeneralTrend=-1.5):

      # Plot the results:
      k2.plotPixelDecorResults(finalOutput, fs=15)
    """
    # 2014-08-28 10:20 IJMC: Created
    # 2014-09-06 15:09 IJMC: Added aperturemode and prfFrac options.
    # 2014-10-02 15:11 IJMC: Mask invalid 'edata' values.
    # 2014-10-06 14:19 IJMC: Added decorMode option.

    apertureMode = apertureMode.lower()
    if verbose: 
        print "Starting K2 aperture-photometry run."
        print " Filename is:   " + fn
        print " Apertures are: " + str(apertures)
        print " PRF fraction is: " + str(prfFrac)
        print " verbosity level is: %i" % verbose

    # Load data:
    cube,headers = loadPixelFile(fn, tlimits=tlimits)
    time, data, edata = cube['time'],cube['flux'],cube['flux_err']

    # Perform median-background subtraction; mask invalid values.
    data, edata = preconditionDataCubes(data, edata)

    # Extract photometry (add eventual hook for PRF fitting):
    flux, eflux, bg, testphot = aperturePhotometryFromPixelData(
        data, loc, apertures, resamp=resamp, verbose=verbose, retall=True)

    # Extract photometry:
    prfphot = False

    # PRF-fitting
    if prfphot: 
        junkF, junkE, junkB, testphot = aperturePhotometryFromPixelData(
            data.mean(0), loc, apertures, resamp=resamp, verbose=verbose, 
            retall=True)

        flux, bg, xPRF, yPRF, chiPRF = fitPhotometryFromPixelData(
            fn, data, testphot.position, apertures, errstack=edata,
            verbose=verbose, nthreads=nthreads, pool=pool)

    # Aperture photometry
    else:        
        if apertureMode[0:4]=='circ':
            flux, eflux, bg, testphot = aperturePhotometryFromPixelData(
                data, loc, apertures, resamp=resamp, verbose=verbose, 
                retall=True)
        elif apertureMode=='prf':
            medFrame = np.median(data, axis=0)
            loc = refineCentroid(medFrame, apertures, loc=loc, verbose=verbose)
            aperMask = generatePRFaperture(
                fn, np.median(data, axis=0), loc, apertures, prfFrac, 
                eframe=edata.mean(0), kepmask=kepMask)
            while not aperMask.any():
                prfFrac += 0.1
                aperMask = generatePRFaperture(
                    fn, np.median(data, axis=0), loc, apertures, prfFrac, 
                    eframe=edata.mean(0))

            flux, eflux, bg, testphot = aperturePhotometryFromPixelData(
                data, loc, aperMask, resamp=1, verbose=verbose, retall=True)
        else:
            print "Aperture mode '%s' unknown. Exiting!" % apertureMode
            return -1

    if xy is None:
        # Compute centroid motions in 3 different ways:
        minMove = 1e-3
        xys = {}

        k = 'xcorr1D'
        if xymeth.count(k) > 0:
            dx, dy = xcorrStack(data, npix_corr=3)
            x = testphot.position[0] - dx
            y = testphot.position[1] - dy
            xys[k] = (x,y)

        k = 'xcorr2D'
        if xymeth.count(k) > 0:
            dx, dy = subpix_reg_stack(data)
            x = testphot.position[0] - dx
            y = testphot.position[1] - dy
            xys[k] = (x,y)

        k = 'cent'
        if xymeth.count('cent') > 0:
            x, y = getCentroidsStandard(data, mask=testphot.mask_targ, bg=bg)
            xys[k] = (x, y)

        k = 'gausscen'
        if xymeth.count(k) > 0:
            x, y = getCentroidsGaussianFit(
                data, testphot.position, testphot.mask_targ, 
                flux=np.median(flux), bg=np.median(bg), errstack=edata, 
                plotalot=plotalot, nthreads=nthreads, pool=pool, 
                verbose=verbose)
            xys[k] = (x, y)

        if prfphot:
            xys.append((xPRF, yPRF))
            if xPRF.std()>minMove or yPRF.std()>minMove:
                xys.append((xPRF, yPRF))
    else:
        xys = [(xy[0], xy[1])]

    # Detrend the flux, picking optimal values for all parameters:
    if decorMode==1 or ('1' in decorMode):
        out = detrendFluxArcMotion(
            time, flux, xys.values() , nordGeneralTrend=nordGeneralTrend, 
            these_nord_arcs=None, these_nord_pixel1d=None, goodvals=None, 
            plotalot=plotalot, verbose=verbose)
        decorMode = '1D'
    elif decorMode==2 or ('2' in decorMode):
        out = detrendFlux2DMotion(
            time, flux, xys.values() , nordGeneralTrend=nordGeneralTrend, 
            these_nord_arcs=None, these_nord_pixel1d=None, these_nord_pixel2d=None, 
            goodvals=None, plotalot=plotalot, verbose=verbose, pool=pool)
        decorMode = '2D'

    #pdb.set_trace()
    # Stick everything into a big container-object:
    output = baseObject()
    output.headers = headers
    output.kid = headers[0]['KEPLERID']
    output.kepmag = headers[0]['KEPMAG']
    output.apertures = apertures
    output.apertureMode = apertureMode
    output.prfFrac = prfFrac
    output.nordGeneralTrend = nordGeneralTrend
    output.decorMode = decorMode
  
    output.nordArc = out.nord_arc
    output.nordPixel1d = out.nord_pixel1d
    if hasattr(out, 'nord_pixel2d'):
        output.nordPixel2d = out.nord_pixel2d
    output.arc_fit = out.arc_fit
    output.decorBaseline = out.baseline
    output.decorMotion = out.decor
    if False: output.detrendSpline = out.detrendSpline
    output.x = out.x
    output.y = out.y
    output.rmsCleaned = out.rmsCleaned
    output.rmsHonest = out.rmsHonest
    output.arcLength = out.s
    output.noThrusterFiring = out.noThrusterFiring.squeeze()
    output.goodvals = out.goodvals

    output.time = time
    output.rawFlux = flux
    output.resamp = resamp
    output.cleanFlux = flux / out.decor / out.baseline
    output.bg = bg
    output.loc = testphot.position
    output.cad = cube['CADENCENO']

    output.medianFrame = np.median(data, axis=0)
    output.crudeApertureMask = testphot.mask_targ

    return output

def aperturePhotometryFromPixelData(stack, loc, apertures, resamp=1, recentroid=False, verbose=False, retall=True):
    """
    :INPUTS:
      stack : 2D or 3D NumPy array.
        Stack of pixel data, e.g. from :func:`loadPixelFile`
      
      loc: 2-sequence
        indexing coordinates of target. Need not be integers, but if
        converted to int these would index the approximate location of
        the target star.
  
      apertures : various
        If a 3-sequence, this indicates the *radii* of three circular apertures.
  
        Otherwise, we'll have to think of something fancier to do.
  
    :NOTES:
      May have problems for data whose motions are comparable to or
      larger than the PSF size.
      """
    # 2014-08-27 16:25 IJMC: Created
    # 2014-09-04 15:32 IJMC: Moved 'refineCentroid' to separate function.

    if stack.ndim==2:
        stack = stack.reshape((1,)+stack.shape)

    nobs = stack.shape[0]
    frame0 = np.median(stack, axis=0)


    apertures = np.array(apertures)
    if len(apertures)==3:
        dap = np.array(apertures)*2
        mask = None
    elif apertures.shape==stack.shape or apertures.shape==frame0.shape:
        dap = None
        mask = apertures

    phot0 = phot.aperphot(frame0, pos=loc, dap=dap, mask=mask, resamp=1, 
                          retfull=True)
    if recentroid:
        loc = refineCentroid(frame0, apertures, loc=loc, mask=None, 
                             verbose=verbose)


    phot1 = phot.aperphot(frame0, pos=loc, dap=dap, mask=mask, resamp=1, retfull=True)
    phot4mask = phot.aperphot(frame0, pos=loc, dap=dap, mask=mask, resamp=resamp, retfull=True)
    if verbose>=2:
        py.figure()
        py.imshow(np.log10(np.abs(1.+phot1.mask_targ * (phot1.frame-phot1.bg))))
        py.colorbar()
        py.title('log10(frame)')

    if mask is None:
        mask = phot4mask.mask_targ + phot4mask.mask_sky*2.0

    phots = [phot.aperphot(frame, pos=loc, dap=dap, mask=mask, resamp=resamp, retfull=False) for frame in stack]

    flux = np.zeros(nobs, dtype=float)
    eflux = np.zeros(nobs, dtype=float)
    bg = np.zeros(nobs, dtype=float)
    for ii, o in enumerate(phots):
        flux[ii] = o.phot
        eflux[ii] = o.ephot
        bg[ii] = o.bg

    ret = flux, eflux, bg
    if retall:  ret = ret + (phot1,)
    return ret

def getCentroidsGaussianFit(stack, position, mask, flux=None, bg=None, widths=None, errstack=None, plotalot=False, nthreads=1, pool=None, verbose=False):
    """Measure centroids via 2D gaussian fitting.  Pretty slow!

    :INPUTS:
      stack : 2D or 3D NumPy array
        Stack of pixel data, e.g. from :func:`loadPixelFile`

      position : 2-sequence
        Coordinates at which the target of interest is located.

      mask : 2D or 3D NumPy array
        Boolean mask, False for all pixels that should be utterly ignored.

      flux : scalar or None
        Best guess for the total flux in the target.

      bg : scalar or None
        Best guess for the sky background at the target.

      widths : 2-sequence or None
        Best guess for the x- and y-widths of the Gaussian.

      errstack : 2D or 3D NumPy array, or None
        Uncertainties in the data found in 'stack'

      nthreads : positive integer
        Set >1 for multithreaded processing. See Notes, and 'pool'
        description below.

      pool : multiprocessing.Pool() object
        If you like, pass in a ready-made Pool() object. I find this
        gives me fewer problems than using 'nthreads'.

    :OUTPUTS:
      x, y

    :NOTES:
      When nthreads>1, one sometimes encounters strange errors like
      "malloc: *** error for object 0x10baf9000: pointer being freed
      already on death-row".  For me, this occurs on my MacBook Pro
      when I begin Python via "pylab" but not via "ipython" (v13.1,
      Python v2.7.6) or "python" (v2.7.6).  Any help in diagnosing
      this would be greatly appreciated!
    """
    # 2014-08-27 17:57 IJMC: Created

    userPool = False
    if pool is not None:
        nthreads = pool._processes
        userPool = True
    elif nthreads>1:
        #print "\nMultithreading does not work yet! Running with just one thread.\n"
        pool = Pool(processes=nthreads)


    if stack.ndim==2:
        stack = stack.reshape((1,)+stack.shape)
    if errstack is None:
        errstack = np.ones(stack.shape)
    elif errstack.ndim==2:
        errstack = errstack.reshape((1,)+errstack.shape)

    if mask.ndim==2:
        mask = np.tile(mask, (stack.shape[0], 1, 1))

    nobs = stack.shape[0]
    frame0 = np.median(stack, axis=0)
    eframe0 = np.median(errstack, axis=0)
    mask0 = mask.mean(0)

    if bg is None:
        bg = np.median(stack.ravel())
    if flux is None:
        flux = frame
    if widths is None:
        widths = 0.5, 0.5

    x1d, y1d = np.arange(stack.shape[2]), np.arange(stack.shape[1])
    yy, xx = np.meshgrid(x1d, y1d)

    guess = flux, widths[0], widths[1], position[0], position[1], np.pi, bg
    #gmodel = an.gaussian2d_ellip(guess, xx, yy)
    maxsize = max(frame0.shape)
    uniformprior = [(0, np.inf), (0, np.inf), (0, np.inf), (0, maxsize), (0, maxsize), None, None]
    fitkw = dict(uniformprior=uniformprior)
    fitargs = (an.gaussian2d_ellip, xx, yy, frame0, mask0/eframe0**2, fitkw)
    fit = an.fmin(errfunc, guess, args=fitargs, full_output=True, disp=verbose)
    if plotalot>=1:
        fmodel = an.gaussian2d_ellip(fit[0], xx, yy)
        py.figure()
        py.subplot(131)
        py.imshow(np.log10(np.abs(mask0*(frame0-bg)+1)))
        py.subplot(132)
        py.imshow(np.log10(np.abs(mask0*(fmodel-bg)+1)))
        py.subplot(133)
        py.imshow(np.log10(np.abs(mask0*(frame0-fmodel)+1)))

    if nthreads==1:
        if verbose: print "Begining single-threaded Gaussian fitting."
        gaussfits = np.zeros((nobs, fit[0].size), dtype=float)
        gausschis = np.zeros(nobs, dtype=float)
        for ii in xrange(nobs):
            fitargs = (an.gaussian2d_ellip, xx[mask[ii]], yy[mask[ii]], stack[ii][mask[ii]], 1./errstack[ii][mask[ii]]**2, fitkw)
            thisfit = an.fmin(errfunc, fit[0], args=fitargs, full_output=True, disp=False)
            gaussfits[ii] = thisfit[0]
            gausschis[ii] = thisfit[1]
            #mstack[ii] = an.gaussian2d_ellip(thisfit[0], xx, yy)


    else:
        if verbose: print "Begining multithreaded Gaussian fitting."
        test_kw = dict(full_output=True, disp=False)

        HUGEfitargs = [[errfunc, fit[0], (an.gaussian2d_ellip, xx[mask[jj]], yy[mask[jj]], stack[jj][mask[jj]], 1./errstack[jj][mask[jj]]**2, fitkw), test_kw] for jj in xrange(nobs)]
        test_fits = pool.map(an.fmin_helper2, HUGEfitargs)
        gaussfits = np.array([tt[0] for tt in test_fits])
        
        if not userPool:
            pool.close()
            pool.join()

    return gaussfits[:,3:5].T

def getCentroidsStandard(stack, mask=None, bg=None, strictlim=True):
    """Measure centroids via center-of-mass formulae.

    :INPUTS:
      stack : 2D or 3D NumPy array
        Stack of pixel data, e.g. from :func:`loadPixelFile`

      mask : 2D or 3D NumPy array
        Boolean mask, False for all pixels that should be utterly ignored.
        Useful for ignoring the effects of nearby, bright stars.

      bg : scalar or None
        Best guess for the sky background at the target in each
        frame. Useful for getting the centroiding just right.

      strictlim : bool
        If True, ensure that the resulting x,y values do not lie
        outside the dimensions of 'stack'

    :OUTPUTS:
      x, y
    """
    # 2014-08-27 18:17 IJMC: Created
    # 2014-09-08 10:50 IJMC: Updated for K2 C0; improved masking of nans.

    if stack.ndim==2:
        stack = stack.reshape((1,)+stack.shape)
    else:
        stack = stack.copy()

    nobs = stack.shape[0]
    if mask is None:
        mask = np.ones(stack.shape)
    #elif mask.ndim==2:
    #    mask = np.tile(mask, (nobs, 1, 1))

    if bg is None:
        bg = np.zeros(stack.shape[0])

    
    stack -= bg.reshape(nobs, 1, 1)

    x1d, y1d = np.arange(stack.shape[2]), np.arange(stack.shape[1])
    xx, yy = np.meshgrid(x1d, y1d)

    fsh = stack.shape
    sh12 = fsh[1]*fsh[2]
    #flux0.reshape(fsh[0], fsh[1]*fsh[2])[:, mask.ravel()].sum(1)
    denoms = stack.reshape(nobs, sh12)[:,mask.ravel()].sum(1)
    y2 = (stack * xx).reshape(nobs, sh12)[:,mask.ravel()].sum(1) / denoms
    x2 = (stack * yy).reshape(nobs, sh12)[:,mask.ravel()].sum(1) / denoms

    if strictlim:
        maxlim = max(stack.shape[1:])
        x2 = np.vstack((x2, np.zeros(nobs))).max(0)
        x2 = np.vstack((x2, maxlim*np.ones(nobs))).min(0)
        y2 = np.vstack((y2, np.zeros(nobs))).max(0)
        y2 = np.vstack((y2, maxlim*np.ones(nobs))).min(0)

    return x2, y2

def subpix_reg_stack(stack, maxoff=2):
    """
    Subpixel Registration Image Stack

    Parameters 
    ----------
    stack : (Nimage, Nrows, Ncols)
    maxoff : Maximum offset allowed. Passed to `register_images.` Also
             creates a buffer region for each image in the stack
             besides the reference frame.

    Returns
    -------
    dx, dy : tuple of 1D arrays
    """
 
    stack = stack.copy()
    stack = ma.masked_array(stack,True)

    # All frame except the first (reference frame) get padded
    stack.mask[:] = False
    stack.mask[1:,maxoff:-maxoff,maxoff:-maxoff] = False

    stack.fill_value=0
    stack = stack.filled()
    
    Nimage,Nrows,Ncols = stack.shape
    dx = np.zeros(Nimage)
    dy = np.zeros(Nimage)
    
    # Determine the shift between first frame and the others
    for i in range(Nimage):
        dx[i],dy[i] = register_images(
            stack[0],stack[i], usfac=100.,zeromean=False,maxoff=maxoff)

    return dx,dy

def xcorrStack(stack, npix_corr=4, plotalot=False, maxshift=np.inf):
    """
    Cross-correlation stack
    
    Return x and y motions determined via 1D cross-correlation of image stack.
    
   :INPUTS:
      stack : 3D numpy array (M x N x N)
        first frame (stack[0]) is the reference image.

      npix_corr : int
         Radius for correlations to measure image motions

    :OUTPUTS:
      dx, dy : tuple of 1D arrays
    """
    # 2011-12-28 19:25 IJMC: Created
    # 2012-06-17 22:06 IJMC: Added plotalot and maxshift flags
    # 2014-09-02 19:21 IJMC: Moved from 'dophot.py' into 'k2.py'

    if plotalot:
        import pylab as py

    nimg, npix, npiy = stack.shape

    # Sum along both axes of image
    sx = stack.mean(1)  
    sy = stack.mean(2)  

    # Subtract of mean values
    sx0 = sx[0] - sx[0].mean()
    sy0 = sy[0] - sy[0].mean()

    dx = np.zeros(nimg)
    dy = np.zeros(nimg)
    corrCoordx = np.arange(npix) - npix/2 # Array of lags along x
    corrCoordy = np.arange(npiy) - npiy/2 # Array of lags along y

    bx = np.abs(corrCoordx) <= maxshift # Grab the sub region used for the
    by = np.abs(corrCoordy) <= maxshift # cross-correlation

    for ii in range(nimg):
        if np.isfinite(sx[ii]).all() and  np.isfinite(sy[ii]).all():
            # Sum along both axes frame
            sxii = sx[ii] - sx[ii].mean()
            syii = sy[ii] - sy[ii].mean()

            corry = np.correlate(sx0,sxii, mode='same', old_behavior=False)
            corrx = np.correlate(sy0,syii, mode='same', old_behavior=False)

            x_guess = corrCoordx[bx][(corrx[bx]==corrx[bx].max())]
            y_guess = corrCoordy[by][(corry[by]==corry[by].max())]

            if np.abs(x_guess) > maxshift:
                x_guess = maxshift * np.sign(x_guess)
            if np.abs(y_guess) > maxshift:
                y_guess = maxshift * np.sign(y_guess)

            # Fit peak of the cross-correlation peak with polynomial
            # to determine displacement

            x_ind = np.abs(corrCoordx - x_guess) < npix_corr
            y_ind = np.abs(corrCoordy - y_guess) < npix_corr
            xfit = np.polyfit(corrCoordx[x_ind], corrx[x_ind], 2)
            yfit = np.polyfit(corrCoordy[y_ind], corry[y_ind], 2)
            dx[ii] = -0.5 * xfit[1] / xfit[0]
            dy[ii] = -0.5 * yfit[1] / yfit[0]
            if np.abs(dx[ii]) > maxshift:
                dx[ii] = maxshift * np.sign(dx[ii])
            if np.abs(dy[ii]) > maxshift:
                dy[ii] = maxshift * np.sign(dy[ii])

            if plotalot:
                py.figure()
                py.plot(corrCoordx[x_ind], corrx[x_ind], 'ob', label='x')
                py.plot(corrCoordy[y_ind], corry[y_ind], 'dr', label='y')
                py.plot(corrCoordx[x_ind], np.polyval(xfit, corrCoordx[x_ind]), '--b')
                py.plot(corrCoordy[y_ind], np.polyval(yfit, corrCoordy[y_ind]), '--r')
        else:
            dx[ii] = 0
            dy[ii] = 0

    return dx, dy

def getArcLengths(time, xypairs, these_nord_arcs=None, verbose=False, retmodXY=False):
    """Measure the length along curved arcs, defined by x-y coordinates.
  
    :INPUTS:
      time : 1D NumPy array
        Time index at which X, Y values were measured.
  
      xypairs: sequence of 2-tuples 
        Sets of X & Y values, measured by various techniques.
  
      these_nord_arcs : sequence of positive ints
        Number of polynomial terms to use for fitting the rotated y'
        positions as a function of x'. Thus, zero is invalid. Each
        specified order will be tried. If None, defaults to
        np.arange(1,15)

      redmodXY : bool
        If True, also return the *modeled* X,Y positions from the optimal fit.
    """
    # 2014-08-27 19:23 IJMC: Created
    # 2014-10-02 16:11 IJMC: Added retmodXY option.

    if verbose: print "Measuring arc lengths for each set of (x,y)"

    nxy = len(xypairs)
    nobs = xypairs[0][0].size
    
    if these_nord_arcs is None:
        these_nord_arcs = np.arange(1, 15)

    nord = these_nord_arcs.size

    ss = np.zeros((nxy, nobs), dtype=float)
    nord_arcs = np.zeros(nxy, dtype=int)
    arc_fits = []
    arc_models = []
    thrusterFiringIndex = np.zeros((nxy, nobs), dtype=bool)
    for ii,xy in enumerate(xypairs):
        x, y = xy
        ### Rotate coordinate frames:
        rot,sjunk,vjunk = np.linalg.svd(np.cov(x, y))
        if rot[0,0]<0: rot *= -1
        xp, yp = np.dot(rot, np.vstack((x, y)))
        if xp.std()==0:
            xp_norm = np.ones(nobs, dtype=float)
        else:
            xp_norm = 2 * ((xp - xp.min()) / (xp.max() - xp.min()) - 0.5)


        ### Fit arc motions, iteratively rejecting outliers:
        arc_RMSes = np.zeros(nord)
        arc_npts = np.zeros(nord, int)
        these_arc_fits = []
        these_arc_models = []

        for jj in these_nord_arcs:
            xvecs = np.array([xp_norm**n for n in xrange(jj)]).T
            weights = np.ones(nobs)
            lastNgood = nobs+1
            while lastNgood > weights.sum():
                lastNgood = weights.sum()
                fit, efit = an.lsq(xvecs, yp, w=weights, checkvals=False)
                ypfit = np.dot(fit, xvecs.T)
                weights = np.abs(yp-ypfit) < (an.dumbconf(yp-ypfit, .683)[0]*5)
            arc_RMSes[jj-1] = (yp-ypfit)[weights].std()
            arc_npts[jj-1] = weights.sum()
            these_arc_fits.append(fit)

            xmod, ymod = np.dot(-rot, np.vstack((xp, ypfit)))
            if np.corrcoef(x, xmod)[0,1]<0:
                xmod *= -1
                ymod *= -1
            these_arc_models.append(np.vstack((xmod, ymod)))

        minRMS = arc_RMSes[np.isfinite(arc_RMSes)].min()
        arc_BICs = these_nord_arcs * np.log(arc_npts) + arc_npts * (arc_RMSes/minRMS)**2
        minBIC = arc_BICs[np.isfinite(arc_BICs)].min()
        nord_arcs[ii] = these_nord_arcs[arc_BICs==minBIC]
        fit = np.array(these_arc_fits)[arc_BICs==minBIC][0]
        arc_fits.append(fit)
        model = np.array(these_arc_models)[arc_BICs==minBIC][0]
        arc_models.append(model)

        # Measure distance along arc:
        ss[ii] =  computePolyCurveDistance(xp_norm, fit) * (xp.max()-xp.min())/2.

        # Compute derivatives:
        dsdt = np.concatenate(([0], np.diff(ss[ii]) / np.diff(time)))
        # Mask outliers in derivative space ("thruster firings"):
        noFiring = np.ones(nobs, dtype=bool)
        for kk in xrange(10):
            noFiring = (np.abs(dsdt-np.median(dsdt)) < (an.dumbconf(dsdt[noFiring], .683)[0]*5))
        thrusterFiringIndex[ii] = True-noFiring


    ret = ss, thrusterFiringIndex, nord_arcs, arc_fits
    if retmodXY:
        ret = ret + (arc_models,)

    return ret

def computePolyCurveDistance(x, coef, oversamp=100):
    """Compute distance along a polynomial curve, defined by input
    coordinates x and coefficients 'coef'.

    Specifically, we return:
      Integral_xmin^xi sqrt(1 + (df/dx)^2) dx
    for each point xi in x.
    """
    # 2014-08-26 10:29 IJMC: Created

    nobs = x.size
    nord = len(coef)

    x1fine = np.linspace(x.min(), x.max(), nobs*oversamp)
    dx = np.diff(x1fine).mean()
    xvecs1fine = np.vstack([x1fine**n for n in range(nord)]).T
    y1pfine = np.dot(coef, xvecs1fine.T)
    s1fine = np.concatenate(([0], np.cumsum(np.sqrt(1 + (np.diff(y1pfine)/dx)**2) * dx)))
    return np.interp(x, x1fine, s1fine)

def detrendFluxArcMotion(time, flux, xys, nordGeneralTrend=None,
                         these_nord_arcs=None, these_nord_pixel1d=None,
                         goodvals=None, plotalot=False, verbose=False):
    """See function name: remove effect of (projected 1D) motion on photometry.

    :INPUTS:
      time : 1D NumPy array
        Time index at which flux, X, Y values were measured.

      flux : 1D NumPy array
        Raw flux of the target at each timestep, e.g. from aperture photometry.

      xys: sequence of 2-tuples 
        Sets of X & Y values, measured by various techniques.

      nordGeneralTrend : int
        Polynomial order to remove slow, overall trends from the photometry.

        if Negative, we instead median-bin the data in bins of width
        '-nordGeneralTrend' *days*, fit a linear spline, and divide
        out that as the trend instead. 

      these_nord_arcs : sequence of positive ints
        Number of polynomial terms to use for fitting the rotated y'
        positions as a function of x'. Thus, zero is invalid. Each
        specified order will be tried. Passed to :func:`getArcLengths.

      these_nord_pixel1d : sequence of positive ints
        Number of polynomial terms to use for fitting the dependence
        of 'flux' on the projected arc motions from x and y. If None,
        defaults to range(3, 20)

      goodvals : 1D Numpy array (of type bool)
        True for usable mesurements; False elsewhere.


    TODO
    ----
    Loop too deep. Figure out which polynomial order gives best RMS
    for each method. Then compare the methods.
    """
    # 2014-08-27 20:06 IJMC: Created
    # 2014-09-08 14:48 IJMC: Added check in case xys is empty.
    # 2014-09-30 17:04 IJMC: Fixed typo: sevel --> seval

    # Compute the arc lengths:

    nxy = len(xys)
    nobs = time.size
    output = baseObject() 
    if nxy==0:
        output.x, output.y = np.zeros((2, nobs))
        output.s = np.zeros(nobs)
        output.decor = np.median(flux)
        output.rmsCleaned = flux.std() / output.decor
        output.rmsHonest = flux.std() / output.decor
        output.nord_arc = 0
        output.nord_pixel1d = 0
        output.arc_fit = np.array([1])
        output.baseline = np.ones(nobs)
        output.flux = flux
        output.goodvals = np.ones(nobs, dtype=bool)
        output.noThrusterFiring = np.ones(nobs, dtype=bool)
        return output

    res = getArcLengths(time, xys, these_nord_arcs, verbose=verbose)
    ss, thrusterIndex, nord_arcs, arc_fits = res

    # Parse inputs:
    if these_nord_pixel1d is None:
        these_nord_pixel1d = np.arange(3, 20)
    if not isinstance(these_nord_pixel1d, np.ndarray):
        these_nord_pixel1d = np.array(these_nord_pixel1d)
    n1d = these_nord_pixel1d.size
    if goodvals is None:
        goodvals0 = True - thrusterIndex
    elif goodvals.ndim==1:
        goodvals0 = np.tile(goodvals, (nxy, 1))
    else:
        goodvals0 = goodvals

    goodvals = goodvals0.all(axis=0)

    # Fit detrended flux to (projected) stellar motion:
    baseline_decors = np.zeros((nxy, nobs), dtype=float)
    RMSes = np.zeros(nxy)
    detrendSplines = []
    allRMSes = np.zeros((nxy, n1d), dtype=float)
    honestRMSes = np.zeros((nxy, n1d), dtype=float)
    all_sff_decors = np.zeros((nxy, n1d, nobs), dtype=float)
    all_baseline_decors = np.zeros((nxy, n1d, nobs), dtype=float)
    t_norm = 2 * ((time - time.min()) / (time.max() - time.min()) - 0.5)
    if nordGeneralTrend>0:
        det = 'poly'
    else:
        det = 'bin'
        tbins = np.arange(time[goodvals].min(), time[goodvals].max(), 
                          -nordGeneralTrend)
        tnbins = 2 * ((tbins - time.min()) / (time.max() - time.min()) - 0.5)

    if verbose: print "Fitting combined (baseline*motion) decorrelation (in 1D)"
    for ii,this_s in enumerate(ss):
        if verbose>1: print "Starting iteration %i/%i." % (ii+1, len(ss))
        #nord_pixel1ds = np.zeros(n1d-1, dtype=int)
        these_splines = []
        #these_decors = np.zeros((nord_pixel1ds.size, nobs), dtype=float)
        for jj, nord in enumerate(these_nord_pixel1d):
            if verbose>1: print "Starting sub-iteration %i/%i." % (jj+1, n1d)
            if False:   # Like Vanderburg & Johnson:
                fbins = np.linspace(this_s[goodvals].min(), 
                                    this_s[goodvals].max(), nord)

                sbin,fbin,junk,efbin = \
                    tools.errxy(this_s[goodvals], fluxDetrend[goodvals], fbins,
                                clean=dict(nsigma=3, remove='both', niter=1),
                                yerr='std')

                finind = np.isfinite(sbin * fbin)
                these_splines.append(interpolate.UnivariateSpline(sbin[finind], fbin[finind], s=0, k=1))
                all_sff_decors[ii,jj] = these_splines[jj](this_s)
                fluxFinal = flux / all_sff_decors[ii,jj]
                if det=='poly':
                    pfit_decor = an.polyfitr(time[goodvals]-time.min(), (flux/all_sff_decors[ii,jj])[goodvals], nordGeneralTrend, 3)
                    all_baseline_decors[ii,jj] = np.polyval(pfit_decor, time-time.min())
                elif det=='bin':
                    tbin, fbin, junk, junk = tools.errxy(time[goodvals], (flux/all_sff_decors[ii,jj])[goodvals], tbins, xmode='mean', ymode='median')
                    all_baseline_decors[ii,jj] = np.interp(time-time.min(), tbin-time.min(), fbin)
            else:   # Seems more reliable:
                s_norm = 2 * ((this_s - this_s.min()) / (this_s.max() - this_s.min()) - 0.5)
                #svecs = np.array([this_s**n for n in range(nord)]).T
                #tvecs = np.array([t_norm**n for n in range(nordGeneralTrend)]).T

                newchi = 9e99
                dchi = 9e99
                #sz = svecs[goodvals].mean(0)
                seval = np.ones(nobs)
                iter = 0
                maxiter = 2000
                while np.abs(dchi)>0.1 and iter < maxiter:
                    if det=='poly':
                        tfit = np.polyfit(t_norm[goodvals], (flux / seval)[goodvals], nordGeneralTrend-1)
                        teval = np.polyval(tfit, t_norm)
                    elif det=='bin':
                        tbin, fbin, junk, junk = tools.errxy(t_norm[goodvals], (flux/seval)[goodvals], tnbins, xmode='mean', ymode='median')
                        good = np.isfinite(tbin) * np.isfinite(fbin)
                        teval = np.interp(t_norm, tbin[good], fbin[good])
                    if (teval==0).any():  teval[teval==0] = 1.
                    sfit = np.polyfit(s_norm[goodvals], (flux / teval)[goodvals], nord-1)
                    seval = np.polyval(sfit, s_norm)
                    if (seval==0).any():  seval[seval==0] = 1.
                    oldchi = newchi + 0.
                    newchi = ((flux - seval * teval)**2)[goodvals].sum()
                    dchi = oldchi - newchi
                    iter += 1
                    #print iter, newchi, oldchi

                if iter==maxiter and verbose>1:
                    print "Did not converge on a (baseline*motion) fit after %i iterations." % iter

                all_baseline_decors[ii,jj] = teval
                all_sff_decors[ii,jj] = seval

            allRMSes[ii,jj] = (flux/all_sff_decors[ii,jj]/ all_baseline_decors[ii,jj])[goodvals].std()
            honestRMSes[ii,jj] = (flux/all_sff_decors[ii,jj]/ all_baseline_decors[ii,jj])[True - thrusterIndex[ii]].std()

            if plotalot>=2:
                py.figure()
                py.plot(this_s[goodvals], ((flux/all_baseline_decors[ii,jj]))[goodvals], 'oc')
                py.plot(this_s, all_sff_decors[ii,jj], '.k', mfc='orange')
                #py.errorbar(sbin, fbin, efbin, fmt='ok', ms=11)
                py.title('%i, %i' % (ii, jj))

        detrendSplines.append(these_splines)
        minRMS = allRMSes[np.isfinite(allRMSes)].min()
        allChisq = goodvals.sum() * (allRMSes/minRMS)**2
        allBIC = allChisq + np.log(goodvals.sum()) * these_nord_pixel1d

    # Select the model with the lowest final RMS:
    bestBIC = allBIC[np.isfinite(allBIC)].min()
    bestInd = (allBIC==bestBIC).nonzero()

    output.bestInd = bestInd
    output.x, output.y = xys[bestInd[0]]
    output.s = ss[bestInd[0]].squeeze()
    output.rmsCleaned = allRMSes[bestInd]
    output.rmsHonest = honestRMSes[bestInd]
    output.decor = all_sff_decors[bestInd].squeeze()
    output.nord_arc = nord_arcs[bestInd[0]]
    output.nord_pixel1d = (these_nord_pixel1d[bestInd[1]]-1)
    output.arc_fit = arc_fits[bestInd[0]]
    output.baseline = all_baseline_decors[bestInd].squeeze()
    if False: output.detrendSpline = detrendSplines[bestInd[0]][bestInd[1]]
    output.flux = flux
    output.goodvals = goodvals
    output.noThrusterFiring = True - thrusterIndex[bestInd[0]]

    if plotalot>=1:
        py.figure()
        py.plot(output.s, flux / output.baseline, 'or', mec='k')
        py.plot(output.s[goodvals], (flux / output.baseline)[goodvals], 'oc', mec='k')
        py.plot(output.s, output.decor, '.', color='orange')
        py.xlabel('Arclength [pixels]', fontsize=15)
        py.ylabel('Detrended Flux', fontsize=15)
        py.minorticks_on()

    return output


def detrendFlux2DMotion(time, flux, xys, nordGeneralTrend=None,
                         these_nord_arcs=None, these_nord_pixel1d=None,
                        these_nord_pixel2d=None,
                         goodvals=None, plotalot=False, verbose=False, pool=None):
    """See function name: remove effect of (projected 1D) motion on photometry.

    :INPUTS:
      time : 1D NumPy array
        Time index at which flux, X, Y values were measured.

      flux : 1D NumPy array
        Raw flux of the target at each timestep, e.g. from aperture photometry.

      xys: sequence of 2-tuples 
        Sets of X & Y values, measured by various techniques.

      nordGeneralTrend : int
        Polynomial order to remove slow, overall trends from the photometry.

        if Negative, we instead median-bin the data in bins of width
        '-nordGeneralTrend' *days*, fit a linear spline, and divide
        out that as the trend instead. 

      these_nord_arcs : sequence of positive ints
        Number of polynomial terms to use for fitting the rotated y'
        positions as a function of x'. Thus, zero is invalid. Each
        specified order will be tried. Passed to :func:`getArcLengths.

      these_nord_pixel1d : sequence of positive ints
        Number of polynomial terms to use for fitting the dependence
        of 'flux' on the projected arc motions from x and y. If None,
        defaults to range(3, 20)

      goodvals : 1D Numpy array (of type bool)
        True for usable mesurements; False elsewhere.

      pool : for multiprocessing

    """
    # 2014-10-05 21:38 IJMC: Created from 1D version.

    nxy = len(xys)
    nobs = time.size
    output = baseObject() 
    if nxy==0:
        output.x, output.y = np.zeros((2, nobs))
        output.s = np.zeros(nobs)
        output.decor = np.median(flux)
        output.rmsCleaned = flux.std() / output.decor
        output.rmsHonest = flux.std() / output.decor
        output.nord_arc = 0
        output.nord_pixel1d = 0
        output.arc_fit = np.array([1])
        output.baseline = np.ones(nobs)
        output.flux = flux
        output.goodvals = np.ones(nobs, dtype=bool)
        output.noThrusterFiring = np.ones(nobs, dtype=bool)
        return output

    # Compute the arc lengths:
    res = getArcLengths(time, xys, these_nord_arcs, verbose=verbose)
    ss, thrusterIndex, nord_arcs, arc_fits = res

    # Parse inputs:
    if these_nord_pixel1d is None:
        these_nord_pixel1d = np.arange(2, 20)
    if not isinstance(these_nord_pixel1d, np.ndarray):
        these_nord_pixel1d = np.array(these_nord_pixel1d)
    n1d = these_nord_pixel1d.size

    if these_nord_pixel2d is None:
        these_nord_pixel2d = np.arange(1, 6)
    if not isinstance(these_nord_pixel2d, np.ndarray):
        these_nord_pixel2d = np.array(these_nord_pixel2d)
    n2d = these_nord_pixel2d.size

    if goodvals is None:
        goodvals0 = True - thrusterIndex
    elif goodvals.ndim==1:
        goodvals0 = np.tile(goodvals, (nxy, 1))
    else:
        goodvals0 = goodvals

    goodvals = goodvals0.all(axis=0)

    # Fit detrended flux to (projected) stellar motion:
    baseline_decors = np.zeros((nxy, nobs), dtype=float)
    RMSes = np.zeros(nxy)
    detrendSplines = []
    allRMSes = np.zeros((nxy, n1d, n2d), dtype=float)
    honestRMSes = np.zeros((nxy, n1d, n2d), dtype=float)
    all_sff_decors = np.zeros((nxy, n1d, n2d, nobs), dtype=float)
    all_baseline_decors = np.zeros((nxy, n1d, n2d, nobs), dtype=float)
    t_norm = normalizeVector(time)
    if nordGeneralTrend>0:
        det = 'poly'
    else:
        det = 'bin'
        tbins = np.arange(time[goodvals].min(), time[goodvals].max(), 
                          -nordGeneralTrend)
        tnbins = 2 * ((tbins - time.min()) / (time.max() - time.min()) - 0.5)

    if verbose: print "Fitting combined (baseline*motion) decorrelation -- in 2D!"
    for ii,this_s in enumerate(ss):
        x, y = xys[ii]
        rot,sjunk,vjunk = np.linalg.svd(np.cov(x, y))
        xp, yp = np.dot(rot, np.vstack((x, y)))
        x_norm, y_norm = normalizeVector(xp), normalizeVector(yp)
        s_norm = normalizeVector(this_s)

        if verbose>1: print "Starting iteration %i/%i." % (ii+1, len(ss))
        #nord_pixel1ds = np.zeros(n1d-1, dtype=int)
        these_splines = []
        #these_decors = np.zeros((nord_pixel1ds.size, nobs), dtype=float)
        for j2, nord2 in enumerate(these_nord_pixel2d):
            if verbose>1: print "Starting sub-iteration %i/%i." % (j2+1, n2d)
            #for j1, nord1 in enumerate(these_nord_pixel1d):
                #if verbose>1: print "Starting sub-sub-iteration %i/%i." % (j2+1, n2d)
                #svecs = np.array([s_norm**n for n in range(nord1)])
                #baseline, sff, rms1 = \
                #    lsqDecorHelperBin(flux, t_norm, s_norm, y_norm, goodvals, nord1, nord2, tnbins, verbose=verbose)
                #args = (flux, t_norm, s_norm, y_norm, goodvals, nord1, nord2, tnbins, verbose)
                #baseline, sff, rms1 = lsqDecorHelperBinParallel(args)

                #all_baseline_decors[ii,j1,j2] = baseline
                #all_sff_decors[ii,j1,j2] = sff
                #allRMSes[ii,j1,j2] = rms1
                #honestRMSes[ii,j1,j2] = rms1 
            allArgs = [(flux, t_norm, s_norm, y_norm, goodvals, nord1, nord2, tnbins, verbose) for nord1 in these_nord_pixel1d]
            if pool is None:
                results = map(lsqDecorHelperBinParallel, allArgs)
            else:
                results = pool.map(lsqDecorHelperBinParallel, allArgs)

            all_baseline_decors[ii,:,j2] = [res[0] for res in results]
            all_sff_decors[ii,:,j2] = [res[1] for res in results]
            allRMSes[ii,:,j2] = [res[2] for res in results]
            honestRMSes[ii,:,j2] = [res[2] for res in results]
            

            if plotalot>=2:
                py.figure()
                py.plot(this_s[goodvals], ((flux/all_baseline_decors[ii,j1,j2]))[goodvals], 'oc')
                py.plot(this_s, all_sff_decors[ii,j1,j2], '.k', mfc='orange')
                #py.errorbar(sbin, fbin, efbin, fmt='ok', ms=11)
                py.title('%i, %i' % (ii, jj))

        detrendSplines.append(these_splines)
        minRMS = allRMSes[np.isfinite(allRMSes)].min()
        allChisq = goodvals.sum() * (allRMSes/minRMS)**2
        nparam = np.arange(n1d).reshape(n1d, 1) + np.arange(n2d)
        allBIC = allChisq + np.log(goodvals.sum()) * nparam

    # Select the model with the lowest final RMS:
    bestBIC = allBIC[np.isfinite(allBIC)].min()
    bestInd = (allBIC==bestBIC).nonzero()

    output.bestInd = bestInd
    output.x, output.y = xys[bestInd[0]]
    output.s = ss[bestInd[0]].squeeze()
    output.rmsCleaned = allRMSes[bestInd]
    output.rmsHonest = honestRMSes[bestInd]
    output.decor = all_sff_decors[bestInd].squeeze()
    output.nord_arc = nord_arcs[bestInd[0]]
    output.nord_pixel1d = (these_nord_pixel1d[bestInd[1]])
    output.nord_pixel2d = (these_nord_pixel2d[bestInd[2]])
    output.arc_fit = arc_fits[bestInd[0]]
    output.baseline = all_baseline_decors[bestInd].squeeze()
    output.flux = flux
    output.goodvals = goodvals
    output.noThrusterFiring = True - thrusterIndex[bestInd[0]]

    if plotalot>=1:
        py.figure()
        py.plot(output.s, flux / output.baseline, 'or', mec='k')
        py.plot(output.s[goodvals], (flux / output.baseline)[goodvals], 'oc', mec='k')
        py.plot(output.s, output.decor, '.', color='orange')
        py.xlabel('Arclength [pixels]', fontsize=15)
        py.ylabel('Detrended Flux', fontsize=15)
        py.minorticks_on()

    return output

def lsqDecorHelperBinParallel(argTuple):
    """Allows :func:`lsqDecorHelperBin` to be looped w/ 'map'."""
    return lsqDecorHelperBin(*argTuple)

def lsqDecorHelperBin(flux, t_norm, s_norm, y_norm, goodvals, nord_s, nord_y, tnbins, verbose=False):
    """Allow :func:`lsqDecorHelperBin` to be multiprocessed."""
    # 2014-10-06 13:40 IJMC: Created
    nobs = flux.size
    nord_s = max(1, nord_s)
    svecs = np.array([s_norm**n for n in range(nord_s)])
    if nord_y>1:
        yvecs = np.array([y_norm**n for n in range(1,nord_y)])
        allvecs = np.vstack((svecs, yvecs))
    else:
        allvecs = svecs

    newchi = 9e99
    dchi = 9e99
    #sz = svecs[goodvals].mean(0)
    seval = np.ones(nobs)
    iter = 0
<<<<<<< HEAD
    maxiter = 1000
=======
    maxiter = 200
>>>>>>> 5d9bf6ed
    while np.abs(dchi)>0.1 and iter < maxiter:
        tbin, fbin, junk, junk = tools.errxy(t_norm[goodvals], (flux/seval)[goodvals], tnbins, xmode='mean', ymode='median')
        good = np.isfinite(tbin) * np.isfinite(fbin)
        teval = np.interp(t_norm, tbin[good], fbin[good])
<<<<<<< HEAD
        if (teval==0).any():  teval[teval==0] = 1.
        sfit, junk = an.lsq(allvecs.T[goodvals], (flux / teval)[goodvals], checkvals=False)
=======
        if (teval==0).any():  tevel[teval==0] = 1.
        sfit, junk = an.lsq(allvecs.T[goodvals], (flux / teval)[goodvals])
>>>>>>> 5d9bf6ed
        seval = np.dot(sfit, allvecs)
        if (seval==0).any():  seval[seval==0] = 1.
        oldchi = newchi + 0.
        newchi = ((flux - seval * teval)**2)[goodvals].sum()
        dchi = oldchi - newchi
        iter += 1

    if iter==maxiter and verbose>1:
        print "Did not converge on a (baseline*motion) fit after %i iterations." % iter
    elif verbose>2: 
        print "Converged after %i iterations." % iter

    #all_baseline_decors[ii,j1,j2] = teval
    #all_sff_decors[ii,j1,j2] = seval
    #allRMSes[ii,j1,j2] = (flux/all_sff_decors[ii,j1,j2]/ all_baseline_decors[ii,j1,j2])[goodvals].std()
    #honestRMSes[ii,j1,j2] = (flux/all_sff_decors[ii,j1,j2]/ all_baseline_decors[ii,j1,j2])[True - thrusterIndex[ii]].std()

    baseline = teval
    sff = seval
    rms1 = (flux/sff/ baseline)[goodvals].std()
    #rms2 = (flux/sff/ baseline)[True - thrusterIndex[ii]].std()


    return baseline, sff, rms1#, rms2


<<<<<<< HEAD
=======
def detrendFlux2DMotionBak(time, flux, xys, nordGeneralTrend=None,
                         these_nord_arcs=None, these_nord_pixel1d=None,
                        these_nord_pixel2d=None,
                         goodvals=None, plotalot=False, verbose=False):
    """See function name: remove effect of (projected 1D) motion on photometry.

    :INPUTS:
      time : 1D NumPy array
        Time index at which flux, X, Y values were measured.

      flux : 1D NumPy array
        Raw flux of the target at each timestep, e.g. from aperture photometry.

      xys: sequence of 2-tuples 
        Sets of X & Y values, measured by various techniques.

      nordGeneralTrend : int
        Polynomial order to remove slow, overall trends from the photometry.

        if Negative, we instead median-bin the data in bins of width
        '-nordGeneralTrend' *days*, fit a linear spline, and divide
        out that as the trend instead. 

      these_nord_arcs : sequence of positive ints
        Number of polynomial terms to use for fitting the rotated y'
        positions as a function of x'. Thus, zero is invalid. Each
        specified order will be tried. Passed to :func:`getArcLengths.

      these_nord_pixel1d : sequence of positive ints
        Number of polynomial terms to use for fitting the dependence
        of 'flux' on the projected arc motions from x and y. If None,
        defaults to range(3, 20)

      goodvals : 1D Numpy array (of type bool)
        True for usable mesurements; False elsewhere.


    TODO
    ----
    Loop too deep. Figure out which polynomial order gives best RMS
    for each method. Then compare the methods.
    """
    # 2014-10-05 21:38 IJMC: Created from 1D version.

    nxy = len(xys)
    nobs = time.size
    output = baseObject() 
    if nxy==0:
        output.x, output.y = np.zeros((2, nobs))
        output.s = np.zeros(nobs)
        output.decor = np.median(flux)
        output.rmsCleaned = flux.std() / output.decor
        output.rmsHonest = flux.std() / output.decor
        output.nord_arc = 0
        output.nord_pixel1d = 0
        output.arc_fit = np.array([1])
        output.baseline = np.ones(nobs)
        output.flux = flux
        output.goodvals = np.ones(nobs, dtype=bool)
        output.noThrusterFiring = np.ones(nobs, dtype=bool)
        return output

    # Compute the arc lengths:
    res = getArcLengths(time, xys, these_nord_arcs, verbose=verbose)
    ss, thrusterIndex, nord_arcs, arc_fits = res

    # Parse inputs:
    if these_nord_pixel1d is None:
        these_nord_pixel1d = np.arange(2, 15)
    if not isinstance(these_nord_pixel1d, np.ndarray):
        these_nord_pixel1d = np.array(these_nord_pixel1d)
    n1d = these_nord_pixel1d.size

    if these_nord_pixel2d is None:
        these_nord_pixel2d = np.arange(1, 6)
    if not isinstance(these_nord_pixel2d, np.ndarray):
        these_nord_pixel2d = np.array(these_nord_pixel2d)
    n2d = these_nord_pixel2d.size

    if goodvals is None:
        goodvals0 = True - thrusterIndex
    elif goodvals.ndim==1:
        goodvals0 = np.tile(goodvals, (nxy, 1))
    else:
        goodvals0 = goodvals

    goodvals = goodvals0.all(axis=0)

    # Fit detrended flux to (projected) stellar motion:
    baseline_decors = np.zeros((nxy, nobs), dtype=float)
    RMSes = np.zeros(nxy)
    detrendSplines = []
    allRMSes = np.zeros((nxy, n1d, n2d), dtype=float)
    honestRMSes = np.zeros((nxy, n1d, n2d), dtype=float)
    all_sff_decors = np.zeros((nxy, n1d, n2d, nobs), dtype=float)
    all_baseline_decors = np.zeros((nxy, n1d, n2d, nobs), dtype=float)
    t_norm = normalizeVector(time)
    if nordGeneralTrend>0:
        det = 'poly'
    else:
        det = 'bin'
        tbins = np.arange(time[goodvals].min(), time[goodvals].max(), 
                          -nordGeneralTrend)
        tnbins = 2 * ((tbins - time.min()) / (time.max() - time.min()) - 0.5)

    if verbose: print "Fitting combined (baseline*motion) decorrelation -- in 2D!"
    for ii,this_s in enumerate(ss):
        x, y = xys[ii]
        rot,sjunk,vjunk = np.linalg.svd(np.cov(x, y))
        xp, yp = np.dot(rot, np.vstack((x, y)))
        x_norm, y_norm = normalizeVector(xp), normalizeVector(yp)
        s_norm = normalizeVector(this_s)

        if verbose>1: print "Starting iteration %i/%i." % (ii+1, len(ss))
        #nord_pixel1ds = np.zeros(n1d-1, dtype=int)
        these_splines = []
        #these_decors = np.zeros((nord_pixel1ds.size, nobs), dtype=float)
        for j1, nord1 in enumerate(these_nord_pixel1d):
            if verbose>1: print "Starting sub-iteration %i/%i." % (j1+1, n1d)
            svecs = np.array([s_norm**n for n in range(nord1)])
            for j2, nord2 in enumerate(these_nord_pixel2d):
                if verbose>1: print "Starting sub-sub-iteration %i/%i." % (j2+1, n2d)
                if False:   # Like Vanderburg & Johnson:
                    fbins = np.linspace(this_s[goodvals].min(), 
                                        this_s[goodvals].max(), nord1)

                    sbin,fbin,junk,efbin = \
                        tools.errxy(this_s[goodvals], fluxDetrend[goodvals], fbins,
                                    clean=dict(nsigma=3, remove='both', niter=1),
                                    yerr='std')

                    finind = np.isfinite(sbin * fbin)
                    these_splines.append(interpolate.UnivariateSpline(sbin[finind], fbin[finind], s=0, k=1))
                    all_sff_decors[ii,jj] = these_splines[jj](this_s)
                    fluxFinal = flux / all_sff_decors[ii,jj]
                    if det=='poly':
                        pfit_decor = an.polyfitr(time[goodvals]-time.min(), (flux/all_sff_decors[ii,jj])[goodvals], nordGeneralTrend, 3)
                        all_baseline_decors[ii,jj] = np.polyval(pfit_decor, time-time.min())
                    elif det=='bin':
                        tbin, fbin, junk, junk = tools.errxy(time[goodvals], (flux/all_sff_decors[ii,jj])[goodvals], tbins, xmode='mean', ymode='median')
                        all_baseline_decors[ii,jj] = np.interp(time-time.min(), tbin-time.min(), fbin)

                else:   # Seems more reliable:
                    yvecs = np.array([y_norm**n for n in range(1,nord2)])
                    if yvecs.size>0:
                        allvecs = np.vstack((svecs, yvecs))
                    else:
                        allvecs = svecs

                    newchi = 9e99
                    dchi = 9e99
                    #sz = svecs[goodvals].mean(0)
                    seval = np.ones(nobs)
                    iter = 0
                    maxiter = 2000
                    while np.abs(dchi)>0.1 and iter < maxiter:
                        if det=='poly':
                            tfit = np.polyfit(t_norm[goodvals], (flux / seval)[goodvals], nordGeneralTrend-1)
                            teval = np.polyval(tfit, t_norm)
                        elif det=='bin':
                            tbin, fbin, junk, junk = tools.errxy(t_norm[goodvals], (flux/seval)[goodvals], tnbins, xmode='mean', ymode='median')
                            good = np.isfinite(tbin) * np.isfinite(fbin)
                            teval = np.interp(t_norm, tbin[good], fbin[good])
                        if (teval==0).any():  tevel[teval==0] = 1.
                        #sfit = np.polyfit(s_norm[goodvals], (flux / teval)[goodvals], nord-1)
                        #seval = np.polyval(sfit, s_norm)
                        sfit, junk = an.lsq(allvecs.T[goodvals], (flux / teval)[goodvals])
                        seval = np.dot(sfit, allvecs)
                        if (seval==0).any():  seval[seval==0] = 1.
                        oldchi = newchi + 0.
                        newchi = ((flux - seval * teval)**2)[goodvals].sum()
                        dchi = oldchi - newchi
                        iter += 1

                    if iter==maxiter and verbose>1:
                        print "Did not converge on a (baseline*motion) fit after %i iterations." % iter
                    elif verbose>2: 
                        print "Converged after %i iterations." % iter
                    all_baseline_decors[ii,j1,j2] = teval
                    all_sff_decors[ii,j1,j2] = seval

                allRMSes[ii,j1,j2] = (flux/all_sff_decors[ii,j1,j2]/ all_baseline_decors[ii,j1,j2])[goodvals].std()
                honestRMSes[ii,j1,j2] = (flux/all_sff_decors[ii,j1,j2]/ all_baseline_decors[ii,j1,j2])[True - thrusterIndex[ii]].std()

                if plotalot>=2:
                    py.figure()
                    py.plot(this_s[goodvals], ((flux/all_baseline_decors[ii,j1,j2]))[goodvals], 'oc')
                    py.plot(this_s, all_sff_decors[ii,j1,j2], '.k', mfc='orange')
                    #py.errorbar(sbin, fbin, efbin, fmt='ok', ms=11)
                    py.title('%i, %i' % (ii, jj))

        detrendSplines.append(these_splines)
        minRMS = allRMSes[np.isfinite(allRMSes)].min()
        allChisq = goodvals.sum() * (allRMSes/minRMS)**2
        nparam = np.arange(n1d).reshape(n1d, 1) + np.arange(n2d)
        allBIC = allChisq + np.log(goodvals.sum()) * nparam

    # Select the model with the lowest final RMS:
    bestBIC = allBIC[np.isfinite(allBIC)].min()
    bestInd = (allBIC==bestBIC).nonzero()

    output.bestInd = bestInd
    output.x, output.y = xys[bestInd[0]]
    output.s = ss[bestInd[0]].squeeze()
    output.rmsCleaned = allRMSes[bestInd]
    output.rmsHonest = honestRMSes[bestInd]
    output.decor = all_sff_decors[bestInd].squeeze()
    output.nord_arc = nord_arcs[bestInd[0]]
    output.nord_pixel1d = (these_nord_pixel1d[bestInd[1]])
    output.nord_pixel2d = (these_nord_pixel2d[bestInd[2]])
    output.arc_fit = arc_fits[bestInd[0]]
    output.baseline = all_baseline_decors[bestInd].squeeze()
    output.flux = flux
    output.goodvals = goodvals
    output.noThrusterFiring = True - thrusterIndex[bestInd[0]]

    if plotalot>=1:
        py.figure()
        py.plot(output.s, flux / output.baseline, 'or', mec='k')
        py.plot(output.s[goodvals], (flux / output.baseline)[goodvals], 'oc', mec='k')
        py.plot(output.s, output.decor, '.', color='orange')
        py.xlabel('Arclength [pixels]', fontsize=15)
        py.ylabel('Detrended Flux', fontsize=15)
        py.minorticks_on()

    return output
>>>>>>> 5d9bf6ed



def plot_label(image,catcut,epic,colorbar=True, shift=None, retim=False, cmap=None):
    # 2014-09-30 18:33 IJMC: Added shift option.
    # 2014-10-07 20:58 IJMC: Added 'retim' flag and 'cmap' option.
    im = imshow2(image, cmap=cmap)
    if colorbar:
        py.colorbar(orientation='vertical')

    targstar = catcut.ix[epic]
    if shift is None:
        x0, x1 = 0, 0
    else:
        x0, x1 = shift[0:2]

    def label_stars(x,**kwargs):
        py.text(x['pix0']+x0,x['pix1']+x1,'%(epic)09d, %(kepmag).1f' % x,**kwargs)

    py.plot(catcut['pix0']+x0,catcut['pix1']+x1,'oc')
    catcut.apply(lambda x : label_stars(x,color='c',size='x-small'),axis=1)

    py.plot(targstar['pix0']+x0,targstar['pix1']+x1,'o',color='Tomato')
    label_stars(targstar,color='Tomato',size='x-small')

    if retim:
        ret = im
    else:
        ret = None

    return ret
<<<<<<< HEAD


=======


>>>>>>> 5d9bf6ed
def plotPixelDecorResults(input, fs=10, shift=None):
    """Plot the results of a pixel-decorrelation run.
    
    :INPUTS:
      input : object
        The resulting output from a successful call to
        :func:`runPixelDecorrelation`

      fs : positive scalar
        The font size.

      shift : None or 2-sequence
        Offset between WCS positions and data frame (in pixels) --
        passed to :func:`plot_label`
    """
    # 2014-08-28 20:37 IJMC: Created

    titstr = 'EPIC %i, Kp=%1.2f' % (input.epic, input.kepmag)

    py.rc('font',size=fs)
    if hasattr(input, 'search_rms') and \
            (hasattr(input, 'search_inner_ap_radii') or hasattr(input, 'search_prfFrac')):
        if input.apertureMode[0:4]=='circ':
            xlab = 'Target Aperture Radius [pixels]'
            xdat = input.search_inner_ap_radii
            txtStr = 'Minimum: %1.1f ppm at R=%1.2f pixels' % (input.rmsHonest*1e6, input.apertures[0])
        elif input.apertureMode=='prf':
            xlab = 'Enclosed Fraction of Model PRF Energy'
            xdat = input.search_prfFrac
            txtStr = 'Minimum: %1.1f ppm at F=%1.4f' % (input.rmsHonest*1e6, input.prfFrac)
    
        ai = np.argsort(xdat)
        py.figure()
        ax1 = py.subplot(111, position=[.15, .15, .8, .75])
        py.semilogy(np.array(xdat)[ai], input.search_rms[ai]*1e6, 'oc-')
        py.xlabel(xlab, )
        py.ylabel('RMS [ppm]', )
        py.minorticks_on()
        #loglim = np.log10(np.array(py.ylim()))
        #abc = (np.logspace(*loglim, num=4*np.diff(loglim)+1))
        minmax = input.search_rms.min(), input.search_rms.max()
        factor = minmax[0] / minmax[1]
        yval = 1e6*(minmax[0] * np.sqrt(factor)), 1e6*(minmax[1] / np.sqrt(factor))
        py.ylim(yval)
        yticks = np.logspace(np.log10(yval[0]), np.log10(yval[1]), 8)
        py.yticks(yticks, ['%i' % el for el in yticks])
        ax = py.axis()
        py.plot([input.apertures[0]]*2, py.ylim(), '--k')
        py.axis(ax)
        py.title(titstr)
        py.text(.95, .9, txtStr, transform=ax1.transAxes, ha='right', )

    time = input.time
    if (time > 2454833).any():
        time -= 2454833
    fluxDetrend = input.rawFlux / input.decorBaseline
    
    # Plot with pixel motion and stellar position

    ############
    # Figure 2 #
    ############

    py.figure(tools.nextfig(), [14, 10])
    fig = py.gcf()

    gs = GridSpec(6,2)
    # Axes for Time Series
    axL_ts = [fig.add_subplot(gs[i,:]) for i in range(3)]
    [py.setp(ax.get_xticklabels(), visible=False) for ax in axL_ts[1:]]

    # Axes for Time Series
    axL_im = [fig.add_subplot(gs[3:,i]) for i in range(2)]


    py.sca(axL_ts[0])
    py.plot(time, input.rawFlux, '.-k', mfc='c')
    py.ylabel('Raw Flux')

    py.sca(axL_ts[1])
    py.plot(time, input.x, '.-k', mfc='r')
    py.ylabel('X motion [pix]', )

    py.sca(axL_ts[2])
    py.plot(time, input.y, '.-k', mfc='r')
    py.ylabel('Y motion [pix]', )
    py.xlabel('BJD - 2454833', )

    cat = k2_catalogs.read_cat(return_targets=False)

    #####################################################################
    # When plotting using imshow, x and y are flipped! Track this down! #
    #####################################################################

    if hasattr(input,'catcut'):
        py.sca(axL_im[0])
        plot_label(input.medianFrame,input.catcut,input.epic, shift=shift)
        py.title("Median Frame")
        py.sca(axL_im[1])    
        logframe = np.log10(input.medianFrame)
        logframe = ma.masked_invalid(logframe)
        logframe.fill_value=0
        logframe = logframe.filled()
        plot_label(logframe,input.catcut,input.epic, shift=shift)
        py.title("log10(Median Frame)")
        

    for i in range(2):
        py.sca(axL_im[i])
        py.contour(input.crudeApertureMask, [0.5], colors='g', linewidths=2.5)
    #if input.apertureMode[0:4]=='circ':
    #    xy = list(input.loc)[::-1] # FLIP x and y
    #    args =  [xy[0]+shift[0], xy[1]+shift[1], input.apertures[0]]
    #    for i in range(2):
    #        py.sca(axL_im[i])
    #        tools.drawCircle(*args,color='lime', fill=False, linewidth=3)


    py.gcf().text(.5, .95, titstr, fontsize='large', ha='center')
    ax = py.axis()

    args = [input.x,input.y]
    args = args[::-1] # Flip X and Y !
    py.plot(*args,color='r',marker='.')
    py.axis(ax)
    for ax in axL_ts:
        ax.get_xaxis().set_major_formatter(py.FormatStrFormatter('%i'))
        ax.minorticks_on()
        ax.get_yaxis().set_label_position('right')
        ax.get_yaxis().set_ticks_position('right')
        ax.get_yaxis().set_ticks_position('both')

    rot,sjunk,vjunk = np.linalg.svd(np.cov(input.x, input.y))
    if rot[0,0]<0: rot *= -1
    xp, yp = np.dot(rot, np.vstack((input.x, input.y)))
    if xp.std()==0:
        xp_norm = np.ones(nobs, dtype=float)
    else:
        xp_norm = 2 * ((xp - xp.min()) / (xp.max() - xp.min()) - 0.5)

    xvecs = np.array([xp_norm**n for n in range(input.nordArc)]).T
    ypfit = np.dot(input.arc_fit, xvecs.T)

    py.figure(tools.nextfig(), [10, 5])
    ax1 = py.subplot(121, position=[.1, .15, .35, .75])
    py.plot(input.x, input.y, 'oc', mec='k')
    py.xlabel('X motion [pixels]', fontsize=fs)
    py.ylabel('Y motion [pixels]', fontsize=fs)
    py.minorticks_on()
    ax2 = py.subplot(122, position=[.6, .15, .35, .75])
    py.plot(xp - xp.mean(), yp-ypfit.mean(), 'oc', mec='k')
    py.plot(xp-xp.mean(), ypfit-ypfit.mean(), '.r')
    py.xlabel('Projected X motion [pix]', fontsize=fs)
    py.ylabel('Projected Y motion [pix]', fontsize=fs)
    py.minorticks_on()
    py.text(.95, .05, 'BIC-optimal detrending order: %i' % (input.nordArc-1), 
            transform=ax2.transAxes, ha='right', fontsize=fs)
    py.gcf().text(.5, .95, titstr, fontsize=fs*1.2, ha='center')

    sss = np.linspace(input.arcLength.min(), input.arcLength.max(), 1000)
    py.figure()
    ax1 = py.subplot(111, position=[.15, .15, .8, .75])
    py.plot(input.arcLength, fluxDetrend, 'or', mec='k')
    py.plot(input.arcLength[input.goodvals], fluxDetrend[input.goodvals], 'oc', mec='k')
    py.plot(input.arcLength, input.decorMotion, '.', color='orange', linewidth=3)
    #errorbar(sbin, fbin, efbin, fmt='ok', ms=10)
    ax = py.axis()
    #[plot([fb]*2, ax[2:], '--k') for fb in fbins]
    py.axis(ax)
    py.xlabel('Arclength [pixels]', fontsize=fs)
    py.ylabel('Detrended Flux', fontsize=fs)
    py.title(titstr, fontsize=fs*1.2)
    py.minorticks_on()
    ax1.get_yaxis().set_major_formatter(py.FormatStrFormatter('%01.4f'))
    py.text(.95, .05, 'BIC-optimal detrending order: %i' % (input.nordPixel1d),
            transform=ax1.transAxes, ha='right', fontsize=fs)

    f0 = np.median(input.rawFlux)
    py.figure()
    ax1 = py.subplot(211, position=[.15, .45, .8, .45])
    py.plot(time, input.decorBaseline * input.decorMotion/f0, '-k')
    py.plot(time, input.rawFlux/f0, '.c', mec='k')
    py.plot(time[input.noThrusterFiring], (input.rawFlux / input.decorMotion)[input.noThrusterFiring]/f0 - 8*input.rmsCleaned, '.', mfc='orange', mec='k')
    py.ylabel('Normalized Flux', fontsize=fs)

    py.title(titstr, fontsize=fs*1.2)
    ax2 = py.subplot(212, position=[.15, .1, .8, .3])
    py.plot(time[input.noThrusterFiring], 
            input.cleanFlux[input.noThrusterFiring], '.', mfc='lime')
    py.plot(py.xlim(), [1,1], '--k')
    #ylim(1.-8*rms, 1.+8*rms)
    ax2.get_yaxis().set_major_formatter(py.FormatStrFormatter('%01.4f'))
    py.xlabel('BJD - 2454833', fontsize=fs)
    py.ylabel('Cleaned Flux', fontsize=fs)
    for ax in [ax1, ax2]:
        ax.get_xaxis().set_major_formatter(py.FormatStrFormatter('%i'))
        ax.minorticks_on()

    # Plot statistics for fit:
    runningStd6 = an.stdfilt(input.cleanFlux[input.goodvals], wid=13)
    RMS6hr = np.median(runningStd6)/np.sqrt(13)
    runningStd2 = an.stdfilt(input.cleanFlux[input.goodvals], wid=5)
    RMS2hr = np.median(runningStd6)/np.sqrt(5)

    if input.apertureMode=='prf':
        fracStr = '%1.4f' % input.prfFrac
    else:
        fracStr = 'None'

    if input.nordGeneralTrend>0:
        trendstr = 'Poly. order, photometric poly:        %i' % input.nordGeneralTrend
    else:
        trendstr = 'Bin size for long-term detrend (days): %1.2f' % (-input.nordGeneralTrend)
    tlines = ['EPIC %i' % input.epic,
              'Kp = %1.2f mag' % input.kepmag,
              'Aperture radii = (%1.2f, %1.2f, %1.2f) pix' % tuple(input.apertures),
              'PRF enclosed fraction = %s' % fracStr,
              'Photometry oversamp = %1.1f' % input.resamp,
              'Poly. order, target motion fit:       %i' % (input.nordArc-1),
              trendstr, 
              'Poly. order, pixel-motion correction: %i' % (input.nordPixel1d-1)]
    if hasattr(input, 'nordPixel2d'):
        tlines += ['   2D order, pixel-motion correction: %i' % (input.nordPixel2d-1)]
    tlines += ['', 'Per-point RMS (honest):   %1.1f ppm' % (input.rmsHonest*1e6),
              '', 'Per-point RMS (cleaned):  %1.1f ppm' % (input.rmsCleaned*1e6),
              '2-hour RMS (cleaned):     %1.1f ppm' % (RMS2hr*1e6),
              '6-hour RMS (cleaned):     %1.1f ppm' % (RMS6hr*1e6)]

    #          'Optimal centroiding method employed: %i' % bestInd[0],

    fig, ax = tools.textfig(tlines, fontsize=15)

    return


def errfunc(*arg, **kw):
    """ Generic function to give the chi-squared error on a generic
        function or functions:

    :INPUTS:
       (fitparams, function, arg1, arg2, ... , depvar, weights)

      OR:
       
       (fitparams, function, arg1, arg2, ... , depvar, weights, kw)

      OR:
       
       (allparams, (args1, args2, ..), npars=(npar1, npar2, ...))

       where allparams is an array concatenation of each functions
       input parameters.

      If the last argument is of type dict, it is assumed to be a set
      of keyword arguments: this will be added to errfunc2's direct
      keyword arguments, and will then be passed to the fitting
      function **kw.  This is necessary for use with various fitting
      and sampling routines (e.g., kapteyn.kmpfit and emcee.sampler)
      which do not allow keyword arguments to be explicitly passed.
      So, we cheat!  Note that any keyword arguments passed in this
      way will overwrite keywords of the same names passed in the
      standard, Pythonic, way.


    :OPTIONAL INPUTS:
      jointpars -- list of 2-tuples.  
                   For use with multi-function calling (w/npars
                   keyword).  Setting jointpars=[(0,10), (0,20)] will
                   always set params[10]=params[0] and
                   params[20]=params[0].

      gaussprior -- list of 2-tuples (or None values), same length as "fitparams."
                   The i^th tuple (x_i, s_i) imposes a Gaussian prior
                   on the i^th parameter p_i by adding ((p_i -
                   x_i)/s_i)^2 to the total chi-squared.  Here in
                   :func:`devfunc`, we _scale_ the error-weighted
                   deviates such that the resulting chi-squared will
                   increase by the desired amount.

      uniformprior -- list of 2-tuples (or 'None's), same length as "fitparams."
                   The i^th tuple (lo_i, hi_i) imposes a uniform prior
                   on the i^th parameter p_i by requiring that it lie
                   within the specified "high" and "low" limits.  We
                   do this (imprecisely) by multiplying the resulting
                   deviates by 1e9 for each parameter outside its
                   limits.

      ngaussprior -- list of 3-tuples of Numpy arrays.
                   Each tuple (j_ind, mu, cov) imposes a multinormal
                   Gaussian prior on the parameters indexed by
                   'j_ind', with mean values specified by 'mu' and
                   covariance matrix 'cov.' This is the N-dimensional
                   generalization of the 'gaussprior' option described
                   above. Here in :func:`devfunc`, we _scale_ the
                   error-weighted deviates such that the resulting
                   chi-squared will increase by the desired amount.

                   For example, if parameters 0 and 3 are to be
                   jointly constrained (w/unity means), set: 
                     jparams = np.array([0, 3])
                     mu = np.array([1, 1])
                     cov = np.array([[1, .9], [9., 1]])
                     ngaussprior=[[jparams, mu, cov]]  # Double brackets are key!

      scaleErrors -- bool
                   If True, fit for the measurement uncertainties.
                   In this case, the first element of 'fitparams'
                   ("s") is used to rescale the measurement
                   uncertainties. Thus weights --> weights/s^2, and
                   chi^2 --> 2 N log(s) + chi^2/s^2 (for N data points).  


    EXAMPLE: 
      ::

       from numpy import *
       import phasecurves
       def sinfunc(period, x): return sin(2*pi*x/period)
       snr = 10
       x = arange(30.)
       y = sinfunc(9.5, x) + randn(len(x))/snr
       guess = 8.
       period = optimize.fmin(phasecurves.errfunc,guess,args=(sinfunc,x, y, ones(x.shape)*snr**2))
    """
    # 2009-12-15 13:39 IJC: Created
    # 2010-11-23 16:25 IJMC: Added 'testfinite' flag keyword
    # 2011-06-06 10:52 IJMC: Added 'useindepvar' flag keyword
    # 2011-06-24 15:03 IJMC: Added multi-function (npars) and
    #                        jointpars support.
    # 2011-06-27 14:34 IJMC: Flag-catching for multifunc calling
    # 2012-03-23 18:32 IJMC: testfinite and useindepvar are now FALSE
    #                        by default.
    # 2012-05-01 01:04 IJMC: Adding surreptious keywords, and GAUSSIAN
    #                        PRIOR capability.
    # 2012-05-08 16:31 IJMC: Added NGAUSSIAN option.
    # 2012-10-16 09:07 IJMC: Added 'uniformprior' option.
    # 2013-02-26 11:19 IJMC: Reworked return & concatenation in 'npars' cases.
    # 2013-03-08 12:54 IJMC: Added check for chisq=0 in penalty-factor cases.
    # 2013-04-30 15:33 IJMC: Added C-based chi-squared calculator;
    #                        made this function separate from devfunc.
    # 2013-07-23 18:32 IJMC: Now 'ravel' arguments for C-based function.
    # 2013-10-12 23:47 IJMC: Added 'jointpars1' keyword option.
    # 2014-05-02 11:45 IJMC: Added 'scaleErrors' keyword option..
    # 2014-09-02 19:14 IJMC: Copied from 'phasecurves.py' to 'k2.py'

    params = np.array(arg[0], copy=False)

    if isinstance(arg[-1], dict): 
        # Surreptiously setting keyword arguments:
        kw2 = arg[-1]
        kw.update(kw2)
        arg = arg[0:-1]
    else:
        pass


    if len(arg)==2:
        chisq = errfunc(params, *arg[1], **kw)

    else:
        testfinite = ('testfinite' in kw) and kw['testfinite']
        if not kw.has_key('useindepvar'):
            kw['useindepvar'] = False

        # Keep fixed pairs of joint parameters:
        if kw.has_key('jointpars1'):
            jointpars1 = kw['jointpars1']
            for jointpar1 in jointpars1:
                params[jointpar1[1]] = params[jointpar1[0]]


        if kw.has_key('gaussprior'):
            # If any priors are None, redefine them:
            temp_gaussprior =  kw['gaussprior']
            gaussprior = []
            for pair in temp_gaussprior:
                if pair is None:
                    gaussprior.append([0, np.inf])
                else:
                    gaussprior.append(pair)
        else:
            gaussprior = None

        if kw.has_key('uniformprior'):
            # If any priors are None, redefine them:
            temp_uniformprior =  kw['uniformprior']
            uniformprior = []
            for pair in temp_uniformprior:
                if pair is None:
                    uniformprior.append([-np.inf, np.inf])
                else:
                    uniformprior.append(pair)
        else:
            uniformprior = None

        if kw.has_key('ngaussprior') and kw['ngaussprior'] is not None:
            # If any priors are None, redefine them:
            temp_ngaussprior =  kw['ngaussprior']
            ngaussprior = []
            for triplet in temp_ngaussprior:
                if len(triplet)==3:
                    ngaussprior.append(triplet)
        else:
            ngaussprior = None


        #print "len(arg)>>", len(arg),

        
        if kw.has_key('npars'):
            npars = kw['npars']
            chisq = 0.0
            # Excise "npars" kw for recursive calling:
            lower_kw = kw.copy()
            junk = lower_kw.pop('npars')

            # Keep fixed pairs of joint parameters:
            if kw.has_key('jointpars'):
                jointpars = kw['jointpars']
                for jointpar in jointpars:
                    params[jointpar[1]] = params[jointpar[0]]
                

            for ii in range(len(npars)):
                i0 = sum(npars[0:ii])
                i1 = i0 + npars[ii]
                these_params = arg[0][i0:i1]
                #ret.append(devfunc(these_params, *arg[1][ii], **lower_kw))
                these_params, lower_kw = subfit_kw(arg[0], kw, i0, i1)
                #if 'wrapped_joint_params' in lower_kw:
                #    junk = lower_kw.pop('wrapped_joint_params')
                chisq  += errfunc(these_params, *arg[ii+1], **lower_kw)
                
            return chisq

        else: # Single function-fitting
            depvar = arg[-2]
            weights = arg[-1]

            if not kw['useindepvar']:  # Standard case:
                functions = arg[1]
                helperargs = arg[2:len(arg)-2]
            else:                      # Obsolete, deprecated case:
                functions = arg[1] 
                helperargs = arg[2:len(arg)-3]
                indepvar = arg[-3]

        if testfinite:
            finiteind = isfinite(indepvar) * isfinite(depvar) * isfinite(weights)
            indepvar = indepvar[finiteind]
            depvar = depvar[finiteind]
            weights = weights[finiteind]

        if 'scaleErrors' in kw and kw['scaleErrors']==True:
            if not kw['useindepvar'] or arg[1].__name__=='multifunc' or \
                    arg[1].__name__=='sumfunc':
                model = functions(*((params[1:],)+helperargs))
            else:  # i.e., if useindepvar is True -- old, deprecated usage:
                model = functions(*((params[1:],)+helperargs + (indepvar,)))

            # Compute the weighted residuals:
            if c_chisq:
                chisq = _chi2.chi2(model.ravel(), depvar.ravel(), \
                                       weights.ravel()/params[0]**2)
            else:
                chisq = (weights*((model-depvar)/params[0])**2).sum()
            chisq = chisq/params[0]**2 + 2*depvar.size*np.log(params[0])

        else:
            if not kw['useindepvar'] or arg[1].__name__=='multifunc' or \
                    arg[1].__name__=='sumfunc':
                model = functions(*((params,)+helperargs))
            else:  # i.e., if useindepvar is True -- old, deprecated usage:
                model = functions(*((params,)+helperargs + (indepvar,)))

            # Compute the weighted residuals:
            if c_chisq:
                chisq = _chi2.chi2(model.ravel(), depvar.ravel(), \
                                       weights.ravel())
            else:
                chisq = (weights*(model-depvar)**2).sum()
            

        # Compute 1D and N-D gaussian, and uniform, prior penalties:
        additionalChisq = 0.
        if gaussprior is not None:
            
            additionalChisq += np.sum([((param0 - gprior[0])/gprior[1])**2 for \
                                   param0, gprior in zip(params, gaussprior)])

        if ngaussprior is not None:
            for ind, mu, cov in ngaussprior:
                dvec = params[ind] - mu
                additionalChisq += \
                    np.dot(dvec.transpose(), np.dot(np.linalg.inv(cov), dvec))

        if uniformprior is not None:
            for param0, uprior in zip(params, uniformprior):
                if (param0 < uprior[0]) or (param0 > uprior[1]):
                    chisq *= 1e9

        # Scale up the residuals so as to impose priors in chi-squared
        # space:
        chisq += additionalChisq
    
    return chisq

def loadPRF(**kw):
    """Load a Kepler PRF appropriate for the specified location.

    :INPUTS:
      file : str
        Name of a Kepler pixel target file. The headers should contain
        all necessary data.  Otherwise, you need to input module,
        output, and coordinate values.

      module : int
        The CCD module of the detector used for these
        observations. Any of 2-24 (inclusive), excepting 5 & 21.

      output : int
        The CCD output used for these observations. Any of 1-4
        (inclusive).

      loc : 2-sequence of ints
        Location of target on the CCD.  This would correspond to
        (CRVAL1P, CRVAL2P) in the FITS header.
        
      _prfpath : str
        Path of the Kepler PRF files (available from
        http://archive.stsci.edu/kepler/fpc.html). Default is
        '~/proj/transit/kepler/prf/'

    :RETURNS:
      (prf, sampling)

    :EXAMPLE:
      ::

       import k2
       prf, sampling = k2.loadPRF(file=kplr060018142-2014044044430_lpd-targ.fits)

    """
    # 2014-09-03 17:50 IJMC: Created
    # 2014-10-08 16:19 IJMC: Added to k2phot.pixel_decorrelation.

    # Parse inputs:
    if 'file' in kw:
        file = kw['file']
    else:
        file = None
    if 'module' in kw:
        module = kw['module']
    else:
        module = None
    if 'output' in kw:
        output = kw['output']
    else:
        output = None
    if 'loc' in kw:
        xcen, ycen = kw['loc']
    else:
        loc = None
    if '_prfpath' in kw:
        _prfpath = kw['_prfpath']
    else:
        _prfpath = '' + prfpath()

    if file is not None:
        f = fits.open(file, mode='readonly')
        module = f[0].header['module']
        output = f[0].header['output']
        xcen = f[2].header['crval1p']
        ycen = f[2].header['crval2p']
        f.close()

    # Load the PRF FITS file:
    f = fits.open(_prfpath + 'kplr%02i.%i_2011265_prf.fits' % (module, output), mode='readonly')

    # Determine which PRF location to load (there are 5)
    #x0s = np.array([12, 12, 1111, 1111, 549.5])
    #y0s = np.array([20, 1043, 1043, 20, 511.5])
    x0s = np.array([el.header['crval1p'] for el in f[1:]])
    y0s = np.array([el.header['crval2p'] for el in f[1:]])
    dist = np.sqrt((x0s - xcen)**2 + (y0s - ycen)**2)
    best3 = (dist <= np.sort(dist)[3]).nonzero()[0][0:3]
    prfWeights = 1./(dist[best3] + 1)
    prfWeights /= prfWeights.sum()

    # Construct the appropriately-weighted PRF:
    prf = 0
    for ii in range(3):
        prf += prfWeights[ii] * f[1+best3[ii]].data

    sampling = 1./f[1].header['cdelt1p']
    f.close()

    return prf, sampling

def refineCentroid(frame, apertures, loc=None, mask=None, maxiter=np.inf, loctol=0.1, verbose=False):
    """Find (or refine) centroid position for a data frame.

    :INPUTS:
      frame : 2D NumPy array
         data frame of interest

      apertures : 2D NumPy array
        If a 3-sequence, this indicates the *radii* of three circular apertures.

      loc : 2-sequence or None
         Initial guess for the indexing coordinates of the region of
         interest.

      mask : 2D NumPy array, or None
        Boolean mask; True for pixels of 'frame' to use, False for
        pixels to be ignored.

      maxiter : scalar
        Centroid refinement will stop after 'maxiter' iterations.

    :RETURNS:
      newloc : 2-sequence

    :NOTES:
      Uses :func:`phot.aperphot` to estimate backgrounds and generate masks.
         """
    # 2014-09-04 14:53 IJMC: Created
    # 2014-09-08 10:18 IJMC: Improved masking for K2 C0 data, and NaNs.

    if verbose: print "Refining centroid position:"
    maxlim = max(frame.shape)
    x1d, y1d = np.arange(frame.shape[1]), np.arange(frame.shape[0])
    xx, yy = np.meshgrid(x1d, y1d)
    
    if loc is None:
        newloc = [(-9e99, -9e99)]
    else:
        newloc = np.array(loc, copy=True)

    oldloc = newloc - 99
    locHist = [(-1,-1)]
    iter = 0


    if len(apertures)==3:
        dap = np.array(apertures) * 2.
        mask = None
    else:
        dap = None
        mask = apertures

    #badvals = True - np.isfinite(frame)
    #bfixpix(frame, badvals)
    phot0 = phot.aperphot(frame, pos=newloc, dap=dap, mask=mask, resamp=1, retfull=True)
    while np.abs(oldloc - newloc).max()>loctol and not (tuple(newloc) in locHist[0:-1]) and iter<maxiter:
        oldloc = newloc.copy()
        xcen = np.array(((frame-phot0.bg) * xx)[phot0.mask_targ].sum()/((frame-phot0.bg)[phot0.mask_targ]).sum())
        ycen = np.array(((frame-phot0.bg) * yy)[phot0.mask_targ].sum()/((frame-phot0.bg)[phot0.mask_targ]).sum())
        xcen = min(max(xcen, 0), maxlim)
        ycen = min(max(ycen, 0), maxlim)
        newloc = np.array([ycen,xcen], copy=True)
        phot0 = phot.aperphot(frame, pos=newloc, dap=dap, mask=mask, resamp=1, retfull=True)
        if verbose: print "  New centroid location is: " + str(newloc)
        loc = tuple(newloc)
        locHist.append(tuple(newloc))

    if verbose and iter==maxiter:
        print "Reached maximum number of iterations (%i) before converging on a centroid." % maxiter
    
    return loc


def fitPhotometryFromPixelData(fn, stack, loc, apertures, errstack=None, recentroid=True, verbose=False, pool=None, nthreads=None, retfull=False):
    """
    :INPUTS:
      fn : string
        Filename of the target pixel file (passed to :func:`loadPRF`)
      
      stack : 2D or 3D NumPy array.
        Stack of pixel data, e.g. from :func:`loadPixelFile`
      
      loc: 2-sequence
        indexing coordinates of target. Need not be integers, but if
        converted to int these would index the approximate location of
        the target star.
  
        If loc is None, just use the brightest pixel. This is dangerous!
  
      apertures : various
        If a 3-sequence, this indicates the *radii* of three circular apertures.
  
        Otherwise, we'll have to think of something fancier to do.

      errstack : 2D or 3D NumPy array.
        Optional stack of data uncertainties.
  
    :RETURNS:
      flux, background, x, y, chisq

    :NOTES:
      May have problems for data whose motions are comparable to or
      larger than the PSF size.

      Relies on :func:`phot.prffit`
      """
    # 2014-08-27 16:25 IJMC: Created
  
    if verbose: print "Starting PRF-fitting photometry"

    # Parse inputs:
    if stack.ndim==2:
        stack = stack.reshape((1,)+stack.shape)

    nobs = stack.shape[0]
    if errstack is None:
        errstack = np.ones(stack.shape)
    elif errstack.ndim==2:
        errstack = np.reshape((1,)+errstack.shape)

    frame0 = np.median(stack, axis=0)
    if loc is None:
        loc = (frame0==frame0.max()).nonzero()

    apertures = np.array(apertures)
    if len(apertures)==3:
        dap = np.array(apertures)*2
        mask = None
    elif apertures.shape==stack.shape or apertures.shape==frame0.shape:
        dap = None
        mask = apertures

    userPool = False
    if pool is not None:
        nthreads = pool._processes
        userPool = True
    elif nthreads>1:
        pool = Pool(processes=nthreads)


    stack0 = np.median(stack, axis=0)
    if recentroid:
        loc = refineCentroid(stack0, apertures, loc=loc, mask=None, verbose=verbose)

    prf, sampling = loadPRF(file=fn)
    #loc = (33, 23)
    #sampling = 50
    dframe = np.round(apertures[0]*2+1).astype(int)


    weights = 1./errstack**2
   
    ngrid = 100
    gridpts = np.linspace(-apertures[0],apertures[0],ngrid)*sampling

    # First, run for stack median:
    weights0 = np.median(weights, axis=0)
    testgrid = phot.psffit( 
        prf, stack0, loc, weights0, scale=sampling, dframe=dframe, 
        xoffs=gridpts, yoffs=gridpts, verbose=verbose-1)

    guess = testgrid[5:7]
    fitargs = (prf, stack0, weights0, sampling, dframe, loc, False)
    medianFit = an.fmin(phot.psffiterr, guess, args=fitargs, xtol=0.5, ftol=0.1, full_output=True, nonzdelt=2)
    #mod = phot.psffit(prf, image, loc, weights, scale=sampling, dframe=dframe, xoffs=[fit[0][0]], yoffs=[fit[0][1]], verbose=True)
    
    
    # Iterate over all frames:
    fitx = np.zeros(nobs, dtype=float)
    fity = np.zeros(nobs, dtype=float)
    flux = np.zeros(nobs, dtype=float)
    chisq = np.zeros(nobs, dtype=float)
    bg = np.zeros(nobs, dtype=float)
    test_kw = dict(full_output=True, disp=False, ftol=0.1, xtol=0.5)
    
    HUGEfitargs = [[phot.psffiterr, medianFit[0], (prf, stack[ii], weights[ii], sampling, dframe, loc, False), test_kw] for ii in xrange(nobs)]
    if nthreads==1:
        allfits =      map(an.fmin_helper2, HUGEfitargs)
    else:
        allfits = pool.map(an.fmin_helper2, HUGEfitargs)
        if not userPool:
            pool.close()
            pool.join()

    # Extract the fit parameters:
    for ii in xrange(nobs):
        fit = allfits[ii]
        model = phot.psffit(prf, stack[ii], loc, weights[ii], scale=sampling, dframe=dframe, xoffs=[fit[0][0]], yoffs=[fit[0][1]], verbose=verbose-1)
        fitx[ii], fity[ii] = fit[0]
        chisq[ii], bg[ii], flux[ii] = model[-3:]

    

    ret = flux, bg, loc[0]-fitx/sampling, loc[1]-fity/sampling, chisq

    if retfull:
        chis = np.array([phot.psffit(prf, stack[ii], loc, weights[ii], scale=sampling, dframe=dframe, xoffs=[allfits[ii][0][0]], yoffs=[allfits[ii][0][1]], verbose=False)[2] for ii in xrange(nobs)])
        dats = np.array([phot.psffit(prf, stack[ii], loc, weights[ii], scale=sampling, dframe=dframe, xoffs=[allfits[ii][0][0]], yoffs=[allfits[ii][0][1]], verbose=False)[1] for ii in xrange(nobs)])
        models = np.array([phot.psffit(prf, stack[ii], loc, weights[ii], scale=sampling, dframe=dframe, xoffs=[allfits[ii][0][0]], yoffs=[allfits[ii][0][1]], verbose=False)[0] for ii in xrange(nobs)])
        ret = ret + (dats,models, chis)

    return ret


def generatePRFaperture(fn, frame, loc, apertures, frac, eframe=None, recentroid=True, verbose=False, pool=None, nthreads=None, retfull=False, kepmask=None):
    """Generate a binary mask that encloses 'frac' of the Kepler PRF.

    :INPUTS:
      fn : string
        Filename of the target pixel file (passed to :func:`loadPRF`)
      
      frame : 2D NumPy array.
        A reference frame (e.g., the mean of a stack of frames)
      
      loc: 2-sequence
        indexing coordinates of target. Need not be integers, but if
        converted to int these would index the approximate location of
        the target star.
  
        If loc is None, just use the brightest pixel. This is dangerous!
  
      apertures : various
        If a 3-sequence, this indicates the *radii* of three circular
        apertures. Here, only the first is used -- to indicate the
        region within which to search for the desired target.
  
        Otherwise, we'll have to think of something fancier to do.

      frac : scalar, 0 <= frac <= 1
        The desired fraction of PRF energy to include in the mask.
  
      eframe : 2D NumPy array.
        Optional stack of 'frame' uncertainties.
  
      kepmask : 2D NumPy array
        Optional binary mask of good and bad pixels.

    :RETURNS:
      apertureMask (for :func:`phot.aperphot`) -- equal to '1' inside
      target aperture and '2' in sky annulus.

    :NOTES:
      Relies on :func:`phot.prffit`
    """
    # 2014-09-05 21:14 IJMC: Created
    # 2014-09-08 13:37 IJMC: Added 'kepmask' option to avoid obvious nans.

    # Parse inputs:
    if eframe is None:
        weights = np.ones(frame.shape)
    else:
        weights = 1./eframe**2


    if loc is None:
        loc = (frame==frame.max()).nonzero()

    apertures = np.array(apertures)
    if len(apertures)==3:
        dap = np.array(apertures)*2
        mask = None
    elif apertures.shape==stack.shape or apertures.shape==frame0.shape:
        dap = None
        mask = apertures

    if recentroid:
        loc = refineCentroid(frame, apertures, loc=loc, mask=None, verbose=verbose)

    prf, sampling = loadPRF(file=fn)
    #loc = (33, 23)
    dframe = apertures[0]*2+1
    if kepmask is not None:
        badmask = (True - kepmask) + (True - np.isfinite(frame))
        bfixpix(frame, badmask)
    
   
    ngrid = 50
    gridpts = np.linspace(-apertures[0],apertures[0],ngrid)*sampling

    # First, run for stack median:
    testgrid = phot.psffit(prf, frame, loc, weights, scale=sampling, dframe=dframe, xoffs=gridpts, yoffs=gridpts, verbose=verbose-1)
    guess = testgrid[5:7]
    fitargs = (prf, frame, weights, sampling, dframe, loc, False)
    medianFit = an.fmin(phot.psffiterr, guess, args=fitargs, xtol=0.5, ftol=0.1, full_output=True, nonzdelt=2, disp=verbose)
    
    modelOut = phot.psffit(prf, frame, loc, weights, scale=sampling, dframe=dframe, xoffs=[medianFit[0][0]], yoffs=[medianFit[0][1]], verbose=verbose)

    
    modelPRF = (modelOut[0] - modelOut[-2]) / modelOut[-1]
    
    corr = signal.correlate2d(frame, modelOut[1], mode='same')
    yvals = np.arange(frame.shape[0])
    xvals = np.arange(frame.shape[1])
    yy,xx = np.meshgrid(xvals, yvals)
    searchrad = np.sqrt((xx - loc[0])**2 + (yy - loc[1])**2) < apertures[0]
    subloc = ((corr*searchrad)==(corr*searchrad).max()).nonzero()

    do2 = int(np.floor(dframe/2))  # apertures[0]
    newframe = np.zeros(frame.shape, dtype=float)
    newframe[subloc[0]-do2:subloc[0]+do2+1, subloc[1]-do2:subloc[1]+do2+1] = modelPRF

    targMask = newframe > an.confmap(newframe, frac)


    # Now generate the sky mask:
    kernWid = np.diff(apertures)
    xsm0 = np.arange(-kernWid[0], kernWid[0]+1)
    xsm1 = np.arange(-kernWid[1], kernWid[1]+1)
    xx0,yy0 = np.meshgrid(xsm0, xsm0)
    xx1,yy1 = np.meshgrid(xsm1, xsm1)
    rr0 = (np.sqrt(xx0**2 + yy0**2) <= kernWid[0]) + 0.
    rr1 = (np.sqrt(xx1**2 + yy1**2) <= kernWid[1]) + 0.
    skyInner = signal.convolve2d(targMask, rr0, mode='same') > 0
    skyOuter = signal.convolve2d(skyInner, rr1, mode='same') > 0
    skyAnnulus = skyOuter - skyInner

    return 0. + targMask + 2*skyAnnulus

def bfixpix(data, badmask, n=4, retdat=False):
    """Replace pixels flagged as nonzero in a bad-pixel mask with the
    average of their nearest four good neighboring pixels.

    :INPUTS:
      data : numpy array (two-dimensional)

      badmask : numpy array (same shape as data)

    :OPTIONAL_INPUTS:
      n : int
        number of nearby, good pixels to average over

      retdat : bool
        If True, return an array instead of replacing-in-place and do
        _not_ modify input array `data`.  This is always True if a 1D
        array is input!

    :RETURNS: 
      another numpy array (if retdat is True)

    :TO_DO:
      Implement new approach of Popowicz+2013 (http://arxiv.org/abs/1309.4224)
    """
    # 2010-09-02 11:40 IJC: Created
    #2012-04-05 14:12 IJMC: Added retdat option
    # 2012-04-06 18:51 IJMC: Added a kludgey way to work for 1D inputs
    # 2012-08-09 11:39 IJMC: Now the 'n' option actually works.
    # 2014-09-08 13:35 IJMC: Moved from nsdata.py to k2.py

    if data.ndim==1:
        data = np.tile(data, (3,1))
        badmask = np.tile(badmask, (3,1))
        ret = bfixpix(data, badmask, n=2, retdat=True)
        return ret[1]


    nx, ny = data.shape

    badx, bady = np.nonzero(badmask)
    nbad = len(badx)

    if retdat:
        data = np.array(data, copy=True)
    
    for ii in range(nbad):
        thisloc = badx[ii], bady[ii]
        rad = 0
        numNearbyGoodPixels = 0

        while numNearbyGoodPixels<n:
            rad += 1
            xmin = max(0, badx[ii]-rad)
            xmax = min(nx, badx[ii]+rad)
            ymin = max(0, bady[ii]-rad)
            ymax = min(ny, bady[ii]+rad)
            x = np.arange(nx)[xmin:xmax+1]
            y = np.arange(ny)[ymin:ymax+1]
            yy,xx = np.meshgrid(y,x)
            #print ii, rad, xmin, xmax, ymin, ymax, badmask.shape
            
            rr = np.abs(xx + 1j*yy) * (1. - badmask[xmin:xmax+1,ymin:ymax+1])
            numNearbyGoodPixels = (rr>0).sum()
        
        closestDistances = np.unique(np.sort(rr[rr>0])[0:n])
        numDistances = len(closestDistances)
        localSum = 0.
        localDenominator = 0.
        for jj in range(numDistances):
            localSum += data[xmin:xmax+1,ymin:ymax+1][rr==closestDistances[jj]].sum()
            localDenominator += (rr==closestDistances[jj]).sum()

        #print badx[ii], bady[ii], 1.0 * localSum / localDenominator, data[xmin:xmax+1,ymin:ymax+1]
        data[badx[ii], bady[ii]] = 1.0 * localSum / localDenominator

    if retdat:
        ret = data
    else:
        ret = None

    return ret

def get_star_pos(f,mode='wcs'):
    """
    Get Star's Position (pixel coordinates)
    
    Parameters
    ----------
    f : path to fits file
    mode : How do we determine star's position?

    Returns
    -------
    xcen,ycen : tuple with the X and Y position of the star
    
    """

    with fits.open(f) as hduL:
        if mode=='aper':
            aper = hduL[2].data
            pos = nd.center_of_mass(aper==3)
            xcen,ycen = pos[0],pos[1]
        elif mode=='wcs':
            w = get_wcs(f)
            ra,dec = hduL[0].header['RA_OBJ'],hduL[0].header['DEC_OBJ']
            xcen0,ycen0 = w.wcs_world2pix(ra,dec,0)

    return xcen0,ycen0

def get_wcs(f):
    """
    Get WCS object from fits header

    Parameters
    ----------
    f : path to fits file

    Returns
    -------
    w : wcs object
    """
    with fits.open(f) as hduL:
        w = wcs.WCS(header=hduL[2].header,key=' ')
    return w 
cat = k2_catalogs.read_cat(return_targets=False)

def query_stars_in_stamp(pixfn,dkepmag=5):
    """
    Query stars falling in fits stamp

    Parameters
    ----------
    pixfn : pixel filename
    dkepmag : grab stars upto dkepmag fainter than target
    """
    hduL = fits.open(pixfn)
    ra,dec = hduL[0].header['RA_OBJ'],hduL[0].header['DEC_OBJ']
    epic = hduL[0].header['KEPLERID']
    
    frame = hduL[1].data['flux'][0]
    pixw = max(frame.shape) / 2
    degw = 4*pixw/3600.
    rarng = (ra-degw,ra+degw)
    decrng = (dec-degw,dec+degw)
    kepmagmax = cat.ix[epic,'kepmag'] + dkepmag
    catcut = cat[cat.ra.between(*rarng) & cat.dec.between(*decrng) & 
                (cat.kepmag < kepmagmax)]

    # Return copy so that pandas doesn't complain about working on a view
    catcut = catcut.copy() 
    return catcut

def get_stars_pix(pixfn,frame):
    """
    Get stars position 

    Query the catalog for stars near the target. Generate a synthetic
    image of stars and then register those stars to the image.

    Parameters
    ----------
    pixfn : pixel file name
    frame : reference frame.
    
    Return
    ------
    catcut : DataFrame with stars position in pixel coordinates
    shift : shift between WCS and data frame (in pixels)

    """
    # 2014-09-30 18:30 IJMC: Now output both catcut & shift

    catcut = query_stars_in_stamp(pixfn)
    
    # Determine where stars are supposed to fall based on wcs
    w = get_wcs(pixfn)
    pix = w.wcs_world2pix(catcut['ra'],catcut['dec'],0)
    catcut['pix0'],catcut['pix1'] = pix

    # Generate a synthetic image
    # x and y fliped to account for python imshow convention
    y,x = np.mgrid[0:frame.shape[0],0:frame.shape[1]]
    synframe = np.zeros(frame.shape)
    catcut['A'] = catcut['kepmag'] - np.min(catcut['kepmag'])
    catcut['A'] = 10**(-0.4 * catcut.A)
    for i in catcut.index:
        d = catcut.ix[i]
        g = gaussian(d['pix0'],d['pix1'],0.5)
        synframe += d['A']*g(x,y)
    synframe *= frame.sum() / synframe.sum()

    # Determine the shift between reference and synthetic images
    shift = register_images(frame, synframe, usfac=100.)
    shift = np.array(shift)

    print "stars shifted by %s pixels from header WCS" % str(shift)
    catcut['pix0']-=shift[0]
    catcut['pix1']-=shift[1]

    epic = fits.open(pixfn)[0].header['KEPLERID']
    xcen,ycen = catcut.ix[epic]['pix0 pix1'.split()]
    print xcen,ycen
    return catcut, shift


class gaussian:
    """
    Generate symmetric 2D gaussians
    """
    def __init__(self,x0,y0,sig):
        self.x0 = x0
        self.y0 = y0
        self.sig = sig
    def __call__(self,x,y):
        arg = -0.5 * ( ((x-self.x0)/self.sig)**2 + ((y-self.y0)/self.sig)**2)
        return np.exp(arg)

def log10scale(im):
    """
    Scales an image to log10. Sets nans and any value < 1 to 0
    """
    im = np.log10(im)
    im = ma.masked_invalid(im)
    im.mask = im.mask | (im < 0)
    im.fill_value = 0 
    return im.filled()


def imshow2(im,**kwargs):
    extent = None#(0,im.shape[0],0,im.shape[1])

    if kwargs.has_key('cmap')==False or kwargs['cmap'] is None:
        kwargs['cmap'] = cm.gray 

    im = imshow(im,interpolation='nearest',origin='lower',
           extent=extent,**kwargs)

    return im

if __name__ == "__main__":
    sys.exit(main())


<|MERGE_RESOLUTION|>--- conflicted
+++ resolved
@@ -137,11 +137,8 @@
 
 def main(argv=None):
     # 2014-09-30 16:49 IJMC: Added default to xymeth
-<<<<<<< HEAD
     # 2014-10-08 13:19 IJMC: Now use correct EPIC & KepMag when
     #                        '--epic' option is set.
-=======
->>>>>>> 5d9bf6ed
     np.set_printoptions(precision=3)
 
     if argv is None:
@@ -383,7 +380,7 @@
     py.close('all')
     return
 
-
+# Table with fits column description
 fits_col="""\
 "time","Time, BJD_TDB"
 "rawFlux","Raw aperture photometry"
@@ -1857,22 +1854,13 @@
     #sz = svecs[goodvals].mean(0)
     seval = np.ones(nobs)
     iter = 0
-<<<<<<< HEAD
     maxiter = 1000
-=======
-    maxiter = 200
->>>>>>> 5d9bf6ed
     while np.abs(dchi)>0.1 and iter < maxiter:
         tbin, fbin, junk, junk = tools.errxy(t_norm[goodvals], (flux/seval)[goodvals], tnbins, xmode='mean', ymode='median')
         good = np.isfinite(tbin) * np.isfinite(fbin)
         teval = np.interp(t_norm, tbin[good], fbin[good])
-<<<<<<< HEAD
         if (teval==0).any():  teval[teval==0] = 1.
         sfit, junk = an.lsq(allvecs.T[goodvals], (flux / teval)[goodvals], checkvals=False)
-=======
-        if (teval==0).any():  tevel[teval==0] = 1.
-        sfit, junk = an.lsq(allvecs.T[goodvals], (flux / teval)[goodvals])
->>>>>>> 5d9bf6ed
         seval = np.dot(sfit, allvecs)
         if (seval==0).any():  seval[seval==0] = 1.
         oldchi = newchi + 0.
@@ -1899,235 +1887,6 @@
     return baseline, sff, rms1#, rms2
 
 
-<<<<<<< HEAD
-=======
-def detrendFlux2DMotionBak(time, flux, xys, nordGeneralTrend=None,
-                         these_nord_arcs=None, these_nord_pixel1d=None,
-                        these_nord_pixel2d=None,
-                         goodvals=None, plotalot=False, verbose=False):
-    """See function name: remove effect of (projected 1D) motion on photometry.
-
-    :INPUTS:
-      time : 1D NumPy array
-        Time index at which flux, X, Y values were measured.
-
-      flux : 1D NumPy array
-        Raw flux of the target at each timestep, e.g. from aperture photometry.
-
-      xys: sequence of 2-tuples 
-        Sets of X & Y values, measured by various techniques.
-
-      nordGeneralTrend : int
-        Polynomial order to remove slow, overall trends from the photometry.
-
-        if Negative, we instead median-bin the data in bins of width
-        '-nordGeneralTrend' *days*, fit a linear spline, and divide
-        out that as the trend instead. 
-
-      these_nord_arcs : sequence of positive ints
-        Number of polynomial terms to use for fitting the rotated y'
-        positions as a function of x'. Thus, zero is invalid. Each
-        specified order will be tried. Passed to :func:`getArcLengths.
-
-      these_nord_pixel1d : sequence of positive ints
-        Number of polynomial terms to use for fitting the dependence
-        of 'flux' on the projected arc motions from x and y. If None,
-        defaults to range(3, 20)
-
-      goodvals : 1D Numpy array (of type bool)
-        True for usable mesurements; False elsewhere.
-
-
-    TODO
-    ----
-    Loop too deep. Figure out which polynomial order gives best RMS
-    for each method. Then compare the methods.
-    """
-    # 2014-10-05 21:38 IJMC: Created from 1D version.
-
-    nxy = len(xys)
-    nobs = time.size
-    output = baseObject() 
-    if nxy==0:
-        output.x, output.y = np.zeros((2, nobs))
-        output.s = np.zeros(nobs)
-        output.decor = np.median(flux)
-        output.rmsCleaned = flux.std() / output.decor
-        output.rmsHonest = flux.std() / output.decor
-        output.nord_arc = 0
-        output.nord_pixel1d = 0
-        output.arc_fit = np.array([1])
-        output.baseline = np.ones(nobs)
-        output.flux = flux
-        output.goodvals = np.ones(nobs, dtype=bool)
-        output.noThrusterFiring = np.ones(nobs, dtype=bool)
-        return output
-
-    # Compute the arc lengths:
-    res = getArcLengths(time, xys, these_nord_arcs, verbose=verbose)
-    ss, thrusterIndex, nord_arcs, arc_fits = res
-
-    # Parse inputs:
-    if these_nord_pixel1d is None:
-        these_nord_pixel1d = np.arange(2, 15)
-    if not isinstance(these_nord_pixel1d, np.ndarray):
-        these_nord_pixel1d = np.array(these_nord_pixel1d)
-    n1d = these_nord_pixel1d.size
-
-    if these_nord_pixel2d is None:
-        these_nord_pixel2d = np.arange(1, 6)
-    if not isinstance(these_nord_pixel2d, np.ndarray):
-        these_nord_pixel2d = np.array(these_nord_pixel2d)
-    n2d = these_nord_pixel2d.size
-
-    if goodvals is None:
-        goodvals0 = True - thrusterIndex
-    elif goodvals.ndim==1:
-        goodvals0 = np.tile(goodvals, (nxy, 1))
-    else:
-        goodvals0 = goodvals
-
-    goodvals = goodvals0.all(axis=0)
-
-    # Fit detrended flux to (projected) stellar motion:
-    baseline_decors = np.zeros((nxy, nobs), dtype=float)
-    RMSes = np.zeros(nxy)
-    detrendSplines = []
-    allRMSes = np.zeros((nxy, n1d, n2d), dtype=float)
-    honestRMSes = np.zeros((nxy, n1d, n2d), dtype=float)
-    all_sff_decors = np.zeros((nxy, n1d, n2d, nobs), dtype=float)
-    all_baseline_decors = np.zeros((nxy, n1d, n2d, nobs), dtype=float)
-    t_norm = normalizeVector(time)
-    if nordGeneralTrend>0:
-        det = 'poly'
-    else:
-        det = 'bin'
-        tbins = np.arange(time[goodvals].min(), time[goodvals].max(), 
-                          -nordGeneralTrend)
-        tnbins = 2 * ((tbins - time.min()) / (time.max() - time.min()) - 0.5)
-
-    if verbose: print "Fitting combined (baseline*motion) decorrelation -- in 2D!"
-    for ii,this_s in enumerate(ss):
-        x, y = xys[ii]
-        rot,sjunk,vjunk = np.linalg.svd(np.cov(x, y))
-        xp, yp = np.dot(rot, np.vstack((x, y)))
-        x_norm, y_norm = normalizeVector(xp), normalizeVector(yp)
-        s_norm = normalizeVector(this_s)
-
-        if verbose>1: print "Starting iteration %i/%i." % (ii+1, len(ss))
-        #nord_pixel1ds = np.zeros(n1d-1, dtype=int)
-        these_splines = []
-        #these_decors = np.zeros((nord_pixel1ds.size, nobs), dtype=float)
-        for j1, nord1 in enumerate(these_nord_pixel1d):
-            if verbose>1: print "Starting sub-iteration %i/%i." % (j1+1, n1d)
-            svecs = np.array([s_norm**n for n in range(nord1)])
-            for j2, nord2 in enumerate(these_nord_pixel2d):
-                if verbose>1: print "Starting sub-sub-iteration %i/%i." % (j2+1, n2d)
-                if False:   # Like Vanderburg & Johnson:
-                    fbins = np.linspace(this_s[goodvals].min(), 
-                                        this_s[goodvals].max(), nord1)
-
-                    sbin,fbin,junk,efbin = \
-                        tools.errxy(this_s[goodvals], fluxDetrend[goodvals], fbins,
-                                    clean=dict(nsigma=3, remove='both', niter=1),
-                                    yerr='std')
-
-                    finind = np.isfinite(sbin * fbin)
-                    these_splines.append(interpolate.UnivariateSpline(sbin[finind], fbin[finind], s=0, k=1))
-                    all_sff_decors[ii,jj] = these_splines[jj](this_s)
-                    fluxFinal = flux / all_sff_decors[ii,jj]
-                    if det=='poly':
-                        pfit_decor = an.polyfitr(time[goodvals]-time.min(), (flux/all_sff_decors[ii,jj])[goodvals], nordGeneralTrend, 3)
-                        all_baseline_decors[ii,jj] = np.polyval(pfit_decor, time-time.min())
-                    elif det=='bin':
-                        tbin, fbin, junk, junk = tools.errxy(time[goodvals], (flux/all_sff_decors[ii,jj])[goodvals], tbins, xmode='mean', ymode='median')
-                        all_baseline_decors[ii,jj] = np.interp(time-time.min(), tbin-time.min(), fbin)
-
-                else:   # Seems more reliable:
-                    yvecs = np.array([y_norm**n for n in range(1,nord2)])
-                    if yvecs.size>0:
-                        allvecs = np.vstack((svecs, yvecs))
-                    else:
-                        allvecs = svecs
-
-                    newchi = 9e99
-                    dchi = 9e99
-                    #sz = svecs[goodvals].mean(0)
-                    seval = np.ones(nobs)
-                    iter = 0
-                    maxiter = 2000
-                    while np.abs(dchi)>0.1 and iter < maxiter:
-                        if det=='poly':
-                            tfit = np.polyfit(t_norm[goodvals], (flux / seval)[goodvals], nordGeneralTrend-1)
-                            teval = np.polyval(tfit, t_norm)
-                        elif det=='bin':
-                            tbin, fbin, junk, junk = tools.errxy(t_norm[goodvals], (flux/seval)[goodvals], tnbins, xmode='mean', ymode='median')
-                            good = np.isfinite(tbin) * np.isfinite(fbin)
-                            teval = np.interp(t_norm, tbin[good], fbin[good])
-                        if (teval==0).any():  tevel[teval==0] = 1.
-                        #sfit = np.polyfit(s_norm[goodvals], (flux / teval)[goodvals], nord-1)
-                        #seval = np.polyval(sfit, s_norm)
-                        sfit, junk = an.lsq(allvecs.T[goodvals], (flux / teval)[goodvals])
-                        seval = np.dot(sfit, allvecs)
-                        if (seval==0).any():  seval[seval==0] = 1.
-                        oldchi = newchi + 0.
-                        newchi = ((flux - seval * teval)**2)[goodvals].sum()
-                        dchi = oldchi - newchi
-                        iter += 1
-
-                    if iter==maxiter and verbose>1:
-                        print "Did not converge on a (baseline*motion) fit after %i iterations." % iter
-                    elif verbose>2: 
-                        print "Converged after %i iterations." % iter
-                    all_baseline_decors[ii,j1,j2] = teval
-                    all_sff_decors[ii,j1,j2] = seval
-
-                allRMSes[ii,j1,j2] = (flux/all_sff_decors[ii,j1,j2]/ all_baseline_decors[ii,j1,j2])[goodvals].std()
-                honestRMSes[ii,j1,j2] = (flux/all_sff_decors[ii,j1,j2]/ all_baseline_decors[ii,j1,j2])[True - thrusterIndex[ii]].std()
-
-                if plotalot>=2:
-                    py.figure()
-                    py.plot(this_s[goodvals], ((flux/all_baseline_decors[ii,j1,j2]))[goodvals], 'oc')
-                    py.plot(this_s, all_sff_decors[ii,j1,j2], '.k', mfc='orange')
-                    #py.errorbar(sbin, fbin, efbin, fmt='ok', ms=11)
-                    py.title('%i, %i' % (ii, jj))
-
-        detrendSplines.append(these_splines)
-        minRMS = allRMSes[np.isfinite(allRMSes)].min()
-        allChisq = goodvals.sum() * (allRMSes/minRMS)**2
-        nparam = np.arange(n1d).reshape(n1d, 1) + np.arange(n2d)
-        allBIC = allChisq + np.log(goodvals.sum()) * nparam
-
-    # Select the model with the lowest final RMS:
-    bestBIC = allBIC[np.isfinite(allBIC)].min()
-    bestInd = (allBIC==bestBIC).nonzero()
-
-    output.bestInd = bestInd
-    output.x, output.y = xys[bestInd[0]]
-    output.s = ss[bestInd[0]].squeeze()
-    output.rmsCleaned = allRMSes[bestInd]
-    output.rmsHonest = honestRMSes[bestInd]
-    output.decor = all_sff_decors[bestInd].squeeze()
-    output.nord_arc = nord_arcs[bestInd[0]]
-    output.nord_pixel1d = (these_nord_pixel1d[bestInd[1]])
-    output.nord_pixel2d = (these_nord_pixel2d[bestInd[2]])
-    output.arc_fit = arc_fits[bestInd[0]]
-    output.baseline = all_baseline_decors[bestInd].squeeze()
-    output.flux = flux
-    output.goodvals = goodvals
-    output.noThrusterFiring = True - thrusterIndex[bestInd[0]]
-
-    if plotalot>=1:
-        py.figure()
-        py.plot(output.s, flux / output.baseline, 'or', mec='k')
-        py.plot(output.s[goodvals], (flux / output.baseline)[goodvals], 'oc', mec='k')
-        py.plot(output.s, output.decor, '.', color='orange')
-        py.xlabel('Arclength [pixels]', fontsize=15)
-        py.ylabel('Detrended Flux', fontsize=15)
-        py.minorticks_on()
-
-    return output
->>>>>>> 5d9bf6ed
 
 
 
@@ -2159,13 +1918,8 @@
         ret = None
 
     return ret
-<<<<<<< HEAD
-
-
-=======
-
-
->>>>>>> 5d9bf6ed
+
+
 def plotPixelDecorResults(input, fs=10, shift=None):
     """Plot the results of a pixel-decorrelation run.
     
