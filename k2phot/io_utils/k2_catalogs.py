"""
K2 Catalog

Module for reading K2 catalogs and target lists.

Target catalogues must be in $K2PHOT_DIR/target_lists/ -- e.g.,
  the file 'K2Campaign0targets.csv'

Target Catalogs must be in ${K2_DIR}/catalogs/

Example catalogues are found at
  http://archive.stsci.edu/missions/k2/catalogs/

"""

import os
from cStringIO import StringIO as sio
import sqlite3

import pandas as pd
from astropy import units as u
from astropy.coordinates import Longitude,Latitude
from astropy.io import fits
import h5py
import re

import numpy as np
from ..config import K2PHOTFILES,K2PHOT_DIR

k2cat_sqlfile = os.path.join(K2PHOTFILES,'catalogs/k2_catalogs.sqlite')
k2cat_h5file = os.path.join(K2PHOTFILES,'catalogs/k2_catalogs.h5')
MAST_CATALOGS = os.path.join(K2PHOTFILES,'mast_catalogs/')
TARGET_LISTS = os.path.join(K2PHOTFILES,'target_lists/')

def read_mast_cat(k2_camp,debug=False):
    """
    Read catalogs using the formats specified in the MAST
    """
    targets = read_target_list(k2_camp)
    targets['target'] = True        
    cat = read_epic(k2_camp, debug=debug)
    cat = pd.merge(cat, targets, how='left', on='epic')
    cat['target'] = cat.target==True
    cat.index = cat.epic
    return cat

def read_target_list(k2_camp):
    """
    Read Target Lists

    http://keplerscience.arc.nasa.gov/K2/GuestInvestigationsC03.shtml

    Reads the csv files with the target lists from each campagin
    """

    targetsfn = 'K2Campaign%itargets.csv' % int(k2_camp[1:])
    targetsfn = os.path.join(TARGET_LISTS,targetsfn)

<<<<<<< HEAD
    if re.compile('C0|C1|C3|C4|C5|C6|C7').match(k2_camp):
=======
    if re.compile('C0|C1|C3|C4|C5|C6|C7|C8|C9|C10|C11|C12|C13').match(k2_camp):
>>>>>>> abce8c17
        targets = pd.read_csv(targetsfn,usecols=[0])
        targets = targets.rename(columns={'EPIC ID':'epic'})
    elif re.compile('C2').match(k2_camp):
        targets = pd.read_csv(targetsfn,usecols=[0],names=['epic'])
    else:
        assert False,"read_target_list: include k2_campaign"


    return targets

s = """
k2camp readmefn catalogfn
C0 README_d14108_01_epic_c0_dmc d14108_01_epic_c0_dmc.mrg.gz
C1 README_epic_field1_dmc d1435_02_epic_field1_dmc.mrg.gz
C2 README_d1497_01_epic_c23_dmc d1497_01_epic_c23_dmc.mrg.gz
C3 README_d1497_01_epic_c23_dmc d1497_01_epic_c23_dmc.mrg.gz
C4 README_d14184_01_epic_c245_dmc d14184_01_epic_c245_dmc.mrg.gz
C5 README_d14184_01_epic_c245_dmc d14184_01_epic_c245_dmc.mrg.gz
C6 README_d14260_01_epic_c6_dmc d14260_01_epic_c6_dmc.mrg.gz
C7 README_d14260_03_epic_c7_dmc d14260_03_epic_c7_dmc.mrg.gz
C8 README_d15042_02_epic_c8_dmc d15042_02_epic_c8_dmc.mrg.gz
C9 README_d15042_04_epic_c9_dmc d15042_04_epic_c9_dmc.mrg.gz
C10 README_d15076_02_epic_c10_dmc d15076_02_epic_c10_dmc.mrg.gz
C11 README_d15332_01_epic_c11_dmc d15332_01_epic_c11_dmc.mrg.gz
C12 README_d15332_02_epic_c12_dmc d15332_02_epic_c12_dmc.mrg.gz
C13 README_d15332_03_epic_c13_dmc d15332_03_epic_c13_dmc.mrg.gz
"""
filenames = pd.read_table(sio(s),sep='\s',index_col=0, engine='python')


class Reader(object):
    def __init__(self,k2_camp):
        assert k2_camp in filenames.index, \
            "readmefn and/or catalogfn not defined for %s " % k2_camp
        readmefn = filenames.ix[k2_camp,'readmefn']
        readmefn = os.path.join( MAST_CATALOGS , readmefn )
        catalogfn = filenames.ix[k2_camp,'catalogfn']
        catalogfn = os.path.join(MAST_CATALOGS,catalogfn)

        # Read in the column descriptors
        readme = pd.read_table(readmefn ,header=None, names=['line'])
        readme = readme[readme.line.str.contains('^#\d{1}')==True]
        readme['col'] = readme.line.apply(
            lambda x : x.split()[0][1:]).astype(int)
        readme['name'] = readme.line.apply(lambda x : x.split()[1])

        self.readme = readme
        self.catalogfn = catalogfn
        self.readmefn = readmefn

def query_epic(k2_camp,epic):
    """
    Read all the epic columns from a specific file.
    """
    reader = Reader(k2_camp)
    kw = dict(compression='gzip',sep='|',header=None,)
    print "reading in gzipped catalog, takes ~20s"
    df = pd.read_table(reader.catalogfn, usecols=[0], **kw)
    idx = np.where(df[0]==epic)[0][0]
    df = pd.read_table(reader.catalogfn, skiprows=idx,nrows=1, **kw)
    df = df.T
    df['col'] = np.arange(1,len(df)+1)
    df = pd.merge(df,reader.readme['col name'.split()],on='col')
    return df

def read_epic(k2_camp,debug=False):
    hdfpath = os.path.join(MAST_CATALOGS,k2_camp+'.hdf')
    if os.path.exists(hdfpath):
        cat = pd.read_hdf(hdfpath,k2_camp)
        return cat

    print "creating {}".format(hdfpath)
    reader = Reader(k2_camp)
    
    # List of columns to include
    # namemap = {'ID':'epic','RA':'ra','DEC':'dec','Kp':'kepmag'}
    namemap = {
        'ID':'epic','RA':'ra','DEC':'dec','Kp':'kepmag',
        'Jmag':'jmag','Hmag':'hmag','Kmag':'kmag'
    }    

    # Read in the actual calatog
    readme = reader.readme
    readme.index = readme.name
    cut = readme.ix[namemap.keys()]
    cut['newname'] = namemap.values()
    cut = cut.sort('col')
    usecols = cut.col-1

    print "reading gzipped catalog (may take some time)"
    if debug:
        nrows = 1000
    else:
        nrows = None

    cat = pd.read_table(
        reader.catalogfn, sep='|', names=cut.newname, header=None, 
        usecols=usecols, compression='gzip', nrows=nrows
        )
    if debug:
        return cat

    cat.to_hdf(hdfpath,k2_camp,complevel=1,complib='blosc')
    return cat

def read_epic_composite(k2_camp):
    k2_camp_int = int(k2_camp[1:])
    if k2_camp_int < 11:
        return read_epic(k2_camp)
    if k2_camp=='C11':
        catalogs = 'C2 C9 C11'.split()
    if k2_camp=='C12':
        catalogs = 'C3 C12'.split()
    if k2_camp=='C13':
        catalogs='C4 C13'.split()

    cat = []
    for catalog in catalogs:

        print "reading catalog {}".format(catalog)
        cat+=[read_epic(catalog)]
    cat = pd.concat(cat)
    return cat
        

def read_cat(k2_camp, **kwargs):
    """
    Read catalog
    
    Parameters
    ----------
    k2_camp : K2 Campaign (e.g. 'C1') or 'all'

    """
    
    reader = lambda x : read_cat_campaign(x, **kwargs)
    if k2_camp=='all':
        with h5py.File(k2cat_h5file,'r') as h5:
            k2_campaigns = h5.keys()
            k2_campaigns = [s for s in k2_campaigns if s[0]=='C']
        cat = map(reader, k2_campaigns)
        cat = pd.concat(cat)
    else:
        cat = reader(k2_camp)

    return cat 

def read_cat_campaign(k2_camp,return_targets=True):
    """
    Read catalog for a single campaign

    Reads in pandas DataFrame from pytables database.
    
    Parameters
    ----------
    k2_camp : K2 Campaign 
    """

    print "reading in catalog for %s from %s " % (k2_camp, k2cat_h5file)
    cat = pd.read_hdf(k2cat_h5file,k2_camp)
    cat['k2_camp'] = k2_camp
    if return_targets:
        cat = cat[cat.target]
    return cat


def read_diag(k2_camp,nbin=20):
    """
    Read Diagnostic Stars

    Query the catalog for nbin stars with different magnitude ranges

    Parameters
    ----------
    k2_camp : string with campaign name
    nbin : number of stars to return for a given magnitude range

    Returns
    -------
    dfdiag : DataFrame with subset of catalog used for diagnostics

    Usage
    -----
    
    """
    np.random.seed(0)
    cat = read_cat(k2_camp)

    dfdiag = []
    kepmagbin = range(6,16)
    for kepmag in kepmagbin:
        if kepmag < 8:
            binwidth = 0.5
        else:
            binwidth = 0.1

        cut = cat[np.abs(cat.kepmag - kepmag) < binwidth]
        ids = np.array(cut.index).copy()
        np.random.shuffle(ids)
        cut = cut.ix[ids[:nbin]]
        cut['kepmagbin'] = kepmag
        dfdiag+=[cut]

    dfdiag = pd.concat(dfdiag)
    return dfdiag

def make_k2_catalog(k2_camp):
    """
    Make Catalog

    Reads in EPIC catalog and target lists to create databases for
    quick access to K2 catalogs.

    Parameters
    ----------
    k2_camp : K2 Campaign 
    """

    if k2_camp=='all':
        df = read_cat(k2_camp)
        k2_camp = 'STAR'
    else:
        df = read_mast_cat(k2_camp)

    print "Dumping whole catalog to %s, %s" % (k2cat_h5file,k2_camp)
    print df.info()
    df.to_hdf(k2cat_h5file,k2_camp)

    print "Dumping convenience database to %s, %s" % (k2cat_sqlfile,k2_camp)
    con = sqlite3.connect(k2cat_sqlfile)
    df = df[df.target]
    df.to_sql(k2_camp,con,if_exists='replace',index=False)
    print df.info()

def read_diag_paper(k2_camp):
    """
    Read Diagnostic Stars

    For bins in the range of kepmag=[i,i+1] select 
    
    """
    np.random.seed(0)
    nbin = 100
    cat = read_cat(k2_camp)

    dfdiag = []
    kepmagbin = range(8,16)

    for kepmag in kepmagbin:
        cut = cat[cat.kepmag.between(kepmag,kepmag+1)]
        ids = np.array(cut.index).copy()
        np.random.shuffle(ids)
        if len(cut) > nbin:
            cut = cut.ix[ids[:nbin]]

        cut['kepmagbin'] = kepmag
        dfdiag+=[cut]

    dfdiag = pd.concat(dfdiag)
    return dfdiag


def makePixelFileURL(epic, cycle, mode='K2'):
    """Generate the URL for a particular target. 

    :INPUTS:
      epic : int
        Target ID (analagous to "KIC" for Kepler Prime)

      cycle : int
        Cycle/Field number (analogous to Kepler's 'quarters')

      mode : str
        For now, only works in K2 mode.
        """
    # 2014-10-03 07:43 IJMC: Created

    fmtstr = 'http://archive.stsci.edu/missions/k2/target_pixel_files/c%i/%i/%05i/ktwo%i-c%02i_lpd-targ.fits.gz' 
    return fmtstr % (cycle, 1e5*np.floor(epic/1e5), np.floor((epic - 1e5*np.floor(epic/1e5))/1e3)*1e3, epic, cycle)<|MERGE_RESOLUTION|>--- conflicted
+++ resolved
@@ -56,11 +56,7 @@
     targetsfn = 'K2Campaign%itargets.csv' % int(k2_camp[1:])
     targetsfn = os.path.join(TARGET_LISTS,targetsfn)
 
-<<<<<<< HEAD
-    if re.compile('C0|C1|C3|C4|C5|C6|C7').match(k2_camp):
-=======
     if re.compile('C0|C1|C3|C4|C5|C6|C7|C8|C9|C10|C11|C12|C13').match(k2_camp):
->>>>>>> abce8c17
         targets = pd.read_csv(targetsfn,usecols=[0])
         targets = targets.rename(columns={'EPIC ID':'epic'})
     elif re.compile('C2').match(k2_camp):
